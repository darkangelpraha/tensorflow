# Copyright 2015 The TensorFlow Authors. All Rights Reserved.
#
# Licensed under the Apache License, Version 2.0 (the "License");
# you may not use this file except in compliance with the License.
# You may obtain a copy of the License at
#
#     http://www.apache.org/licenses/LICENSE-2.0
#
# Unless required by applicable law or agreed to in writing, software
# distributed under the License is distributed on an "AS IS" BASIS,
# WITHOUT WARRANTIES OR CONDITIONS OF ANY KIND, either express or implied.
# See the License for the specific language governing permissions and
# limitations under the License.
# ==============================================================================
"""Tests for tf.contrib.layers."""

from __future__ import absolute_import
from __future__ import division
from __future__ import print_function

import math

import numpy as np

from tensorflow.contrib import layers as layers_lib
from tensorflow.contrib.framework.python.ops import arg_scope
from tensorflow.contrib.framework.python.ops import variables
from tensorflow.contrib.layers.python.layers import layers as _layers
from tensorflow.contrib.layers.python.layers import regularizers
from tensorflow.python.client import session
from tensorflow.python.framework import constant_op
from tensorflow.python.framework import dtypes
from tensorflow.python.framework import errors_impl
from tensorflow.python.framework import ops
from tensorflow.python.framework import random_seed
from tensorflow.python.framework import sparse_tensor
from tensorflow.python.framework import tensor_shape
from tensorflow.python.ops import array_ops
from tensorflow.python.ops import control_flow_ops
from tensorflow.python.ops import gradient_checker
from tensorflow.python.ops import gradients_impl
from tensorflow.python.ops import init_ops
from tensorflow.python.ops import math_ops
from tensorflow.python.ops import nn_ops
from tensorflow.python.ops import partitioned_variables
from tensorflow.python.ops import random_ops
from tensorflow.python.ops import sparse_ops
from tensorflow.python.ops import state_ops
from tensorflow.python.ops import template
from tensorflow.python.ops import variable_scope
from tensorflow.python.ops import variables as variables_lib
from tensorflow.python.ops.losses import losses
from tensorflow.python.platform import test


class AvgPool2DTest(test.TestCase):

  def testInvalidDataFormat(self):
    height, width = 3, 6
    images = np.random.uniform(size=(5, height, width, 3))
    with self.assertRaisesRegexp(ValueError,
                                 'data_format has to be either NCHW or NHWC.'):
      _layers.avg_pool2d(images, [3, 3], data_format='CHWN')

  def testCreateAvgPool(self):
    height, width = 3, 6
    images = np.random.uniform(size=(5, height, width, 3))
    output = _layers.avg_pool2d(images, [3, 3])
    self.assertEqual(output.op.name, 'AvgPool2D/AvgPool')
    self.assertListEqual(output.get_shape().as_list(), [5, 1, 2, 3])

  def testCreateAvgPoolNCHW(self):
    height, width = 3, 6
    images = np.random.uniform(size=(5, 2, height, width))
    output = _layers.avg_pool2d(images, [3, 3], data_format='NCHW')
    self.assertListEqual(output.get_shape().as_list(), [5, 2, 1, 2])

  def testCollectOutputs(self):
    height, width = 3, 6
    images = random_ops.random_uniform((5, height, width, 3), seed=1)
    output = _layers.avg_pool2d(images, [3, 3], outputs_collections='outputs')
    output_collected = ops.get_collection('outputs')[0]
    self.assertEqual(output_collected.aliases, ['AvgPool2D'])
    self.assertEqual(output_collected, output)

  def testCreateSquareAvgPool(self):
    height, width = 3, 6
    images = random_ops.random_uniform((5, height, width, 3), seed=1)
    output = _layers.avg_pool2d(images, 3)
    self.assertEqual(output.op.name, 'AvgPool2D/AvgPool')
    self.assertListEqual(output.get_shape().as_list(), [5, 1, 2, 3])

  def testCreateAvgPoolWithScope(self):
    height, width = 3, 6
    images = random_ops.random_uniform((5, height, width, 3), seed=1)
    output = _layers.avg_pool2d(images, [3, 3], scope='pool1')
    self.assertEqual(output.op.name, 'pool1/AvgPool')

  def testCreateAvgPoolWithSamePadding(self):
    height, width = 3, 6
    images = random_ops.random_uniform((5, height, width, 3), seed=1)
    output = _layers.avg_pool2d(images, [3, 3], padding='SAME')
    self.assertListEqual(output.get_shape().as_list(), [5, 2, 3, 3])

  def testCreateAvgPoolWithSamePaddingNCHW(self):
    height, width = 3, 6
    images = random_ops.random_uniform((5, 3, height, width), seed=1)
    output = _layers.avg_pool2d(
        images, [3, 3], padding='SAME', data_format='NCHW')
    self.assertListEqual(output.get_shape().as_list(), [5, 3, 2, 3])

  def testCreateAvgPoolStrideWithSamePadding(self):
    height, width = 3, 6
    images = random_ops.random_uniform((5, height, width, 3), seed=1)
    output = _layers.avg_pool2d(images, [3, 3], stride=1, padding='SAME')
    self.assertListEqual(output.get_shape().as_list(), [5, height, width, 3])

  def testGlobalAvgPool(self):
    height, width = 3, 6
    images = random_ops.random_uniform((5, height, width, 3), seed=1)
    output = _layers.avg_pool2d(images, images.get_shape()[1:3], stride=1)
    self.assertListEqual(output.get_shape().as_list(), [5, 1, 1, 3])


class AvgPool3DTest(test.TestCase):

  def testInvalidDataFormat(self):
    depth, height, width = 3, 6, 9
    images = np.random.uniform(size=(5, depth, height, width, 3))
    with self.assertRaisesRegexp(
        ValueError, 'data_format has to be either NCDHW or NDHWC.'):
      _layers.avg_pool3d(images, [3, 3, 3], data_format='CDHWN')

  def testCreateAvgPool(self):
    depth, height, width = 3, 6, 9
    images = np.random.uniform(size=(5, depth, height, width, 3))
    output = _layers.avg_pool3d(images, [3, 3, 3])
    self.assertEqual(output.op.name, 'AvgPool3D/AvgPool3D')
    self.assertListEqual(output.get_shape().as_list(), [5, 1, 2, 4, 3])

  def testCreateAvgPoolNCDHW(self):
    depth, height, width = 3, 6, 9
    images = np.random.uniform(size=(5, 2, depth, height, width))
    output = _layers.avg_pool3d(images, [3, 3, 3], data_format='NCDHW')
    self.assertEquals(output.op.name, 'AvgPool3D/transpose_1')
    self.assertListEqual(output.get_shape().as_list(), [5, 2, 1, 2, 4])

  def testCollectOutputs(self):
    depth, height, width = 3, 6, 9
    images = random_ops.random_uniform((5, depth, height, width, 3), seed=1)
    output = _layers.avg_pool3d(
        images, [3, 3, 3], outputs_collections='outputs')
    output_collected = ops.get_collection('outputs')[0]
    self.assertEqual(output_collected.aliases, ['AvgPool3D'])
    self.assertEqual(output_collected, output)

  def testCreateSquareAvgPool(self):
    depth, height, width = 3, 6, 9
    images = random_ops.random_uniform((5, depth, height, width, 3), seed=1)
    output = _layers.avg_pool3d(images, 3)
    self.assertEqual(output.op.name, 'AvgPool3D/AvgPool3D')
    self.assertListEqual(output.get_shape().as_list(), [5, 1, 2, 4, 3])

  def testCreateAvgPoolWithScope(self):
    depth, height, width = 3, 6, 9
    images = random_ops.random_uniform((5, depth, height, width, 3), seed=1)
    output = _layers.avg_pool3d(images, [3, 3, 3], scope='pool1')
    self.assertEqual(output.op.name, 'pool1/AvgPool3D')

  def testCreateAvgPoolWithSamePadding(self):
    depth, height, width = 3, 6, 9
    images = random_ops.random_uniform((5, depth, height, width, 3), seed=1)
    output = _layers.avg_pool3d(images, [3, 3, 3], padding='SAME')
    self.assertListEqual(output.get_shape().as_list(), [5, 2, 3, 5, 3])

  def testCreateAvgPoolWithSamePaddingNCDHW(self):
    depth, height, width = 3, 6, 9
    images = random_ops.random_uniform((5, 3, depth, height, width), seed=1)
    output = _layers.avg_pool3d(
        images, [3, 3, 3], padding='SAME', data_format='NCDHW')
    self.assertListEqual(output.get_shape().as_list(), [5, 3, 2, 3, 5])

  def testCreateAvgPoolStrideWithSamePadding(self):
    depth, height, width = 3, 6, 9
    images = random_ops.random_uniform((5, depth, height, width, 3), seed=1)
    output = _layers.avg_pool3d(images, [3, 3, 3], stride=1, padding='SAME')
    self.assertListEqual(output.get_shape().as_list(),
                         [5, depth, height, width, 3])

  def testGlobalAvgPool(self):
    depth, height, width = 3, 6, 9
    images = random_ops.random_uniform((5, depth, height, width, 3), seed=1)
    output = _layers.avg_pool3d(images, images.get_shape()[1:4], stride=1)
    self.assertListEqual(output.get_shape().as_list(), [5, 1, 1, 1, 3])


class PoolTest(test.TestCase):

  def testCreatePool(self):
    height, width = 3, 3
    images = np.random.uniform(size=(5, height, width, 3))
    output = _layers.pool(images, [3, 3], pooling_type='AVG')
    self.assertEqual(output.op.name, 'avg_pool')
    self.assertListEqual(output.get_shape().as_list(), [5, 1, 1, 3])

  def testCreatePoolNCHW(self):
    height, width = 3, 3
    images = np.random.uniform(size=(5, 3, height, width))
    output = _layers.pool(
        images, [3, 3], pooling_type='AVG', data_format='NCHW')
    self.assertEqual(output.op.name, 'avg_pool')
    self.assertListEqual(output.get_shape().as_list(), [5, 3, 1, 1])

  def testCollectOutputs(self):
    height, width = 3, 3
    images = random_ops.random_uniform((5, height, width, 3), seed=1)
    output = _layers.pool(
        images, [3, 3], pooling_type='AVG', outputs_collections='outputs')
    output_collected = ops.get_collection('outputs')[0]
    self.assertEqual(output_collected.aliases, ['avg_pool'])
    self.assertEqual(output_collected, output)

  def testCreateSquareAvgPool(self):
    height, width = 3, 3
    images = random_ops.random_uniform((5, height, width, 3), seed=1)
    output = _layers.pool(images, 3, pooling_type='AVG')
    self.assertEqual(output.op.name, 'avg_pool')
    self.assertEqual(output.get_shape().as_list(), [5, 1, 1, 3])

  def testCreateMaxPoolWithScope(self):
    height, width = 3, 3
    images = random_ops.random_uniform((5, height, width, 3), seed=1)
    output = _layers.pool(images, [3, 3], pooling_type='MAX', scope='pool1')
    self.assertEqual(output.op.name, 'pool1')

  def testCreateMaxPoolWithSamePadding(self):
    height, width = 3, 3
    images = random_ops.random_uniform((5, height, width, 3), seed=1)
    output = _layers.pool(images, [3, 3], pooling_type='MAX', padding='SAME')
    self.assertEqual(output.get_shape().as_list(), [5, 3, 3, 3])

  def testCreateAvgPoolStrideWithSamePadding(self):
    height, width = 3, 3
    images = random_ops.random_uniform((5, height, width, 3), seed=1)
    output = _layers.pool(
        images, [3, 3], stride=1, padding='SAME', pooling_type='AVG')
    self.assertEqual(output.get_shape().as_list(), [5, height, width, 3])

  def testGlobalAvgPool(self):
    height, width = 3, 3
    images = random_ops.random_uniform((5, height, width, 3), seed=1)
    output = _layers.pool(
        images, images.get_shape()[1:3], stride=1, pooling_type='AVG')
    self.assertEqual(output.get_shape().as_list(), [5, 1, 1, 3])

  def testAvgPoolWithStride(self):
    height, width = 5, 8
    images = random_ops.random_uniform((5, height, width, 3), seed=1)
    output = _layers.pool(images, [2, 3], stride=[1, 2], pooling_type='AVG')
    self.assertEqual(output.get_shape().as_list(), [5, 4, 3, 3])

  def testAvgPoolWithDilation(self):
    height, width = 5, 8
    images = random_ops.random_uniform((5, height, width, 3), seed=1)
    output = _layers.pool(
        images, [2, 3], dilation_rate=[1, 2], pooling_type='AVG')
    self.assertEqual(output.get_shape().as_list(), [5, 4, 4, 3])

  def testAvgPoolWithDilationNCHW(self):
    height, width = 5, 8
    images = random_ops.random_uniform((5, 3, height, width), seed=1)
    output = _layers.pool(
        images, [2, 3],
        dilation_rate=[1, 2],
        pooling_type='AVG',
        data_format='NCHW')
    self.assertEqual(output.get_shape().as_list(), [5, 3, 4, 4])


class BiasAddTest(test.TestCase):

  def testCreate(self):
    height, width = 3, 3
    with self.test_session():
      images = np.random.uniform(size=(5, height, width, 3))
      output = _layers.bias_add(images)
      self.assertEqual(output.op.name, 'BiasAdd/BiasAdd')
      self.assertListEqual(output.get_shape().as_list(), [5, height, width, 3])

  def testCreateWithActivation(self):
    height, width = 3, 3
    with self.test_session():
      images = random_ops.random_uniform((5, height, width, 3), seed=1)
      output = _layers.bias_add(images, activation_fn=nn_ops.relu)
      self.assertEqual(output.op.name, 'BiasAdd/Relu')
      self.assertListEqual(output.get_shape().as_list(), [5, height, width, 3])

  def testCreateDimensions(self):
    dims = (2, 3, 4)
    shape = [5, 2, 3, 4]
    with self.test_session():
      for d in dims:
        input_shape = shape[:d]
        inputs = random_ops.random_uniform(input_shape, seed=1)
        output = _layers.bias_add(inputs)
        self.assertListEqual(output.get_shape().as_list(), input_shape)
        biases = variables.get_variables_by_name('biases')[-1]
        self.assertListEqual(biases.get_shape().as_list(), [input_shape[-1]])


class ConvolutionTest(test.TestCase):

  def testInvalidDataFormat(self):
    height, width = 7, 9
    with self.test_session():
      images = random_ops.random_uniform((5, height, width, 3), seed=1)
      with self.assertRaisesRegexp(ValueError, 'data_format'):
        layers_lib.convolution2d(images, 32, 3, data_format='CHWN')

  def testCreateConv(self):
    height, width = 7, 9
    with self.test_session():
      images = np.random.uniform(size=(5, height, width, 4)).astype(np.float32)
      output = layers_lib.convolution2d(images, 32, [3, 3])
      self.assertEqual(output.op.name, 'Conv/Relu')
      self.assertListEqual(output.get_shape().as_list(), [5, height, width, 32])
      weights = variables.get_variables_by_name('weights')[0]
      self.assertListEqual(weights.get_shape().as_list(), [3, 3, 4, 32])
      biases = variables.get_variables_by_name('biases')[0]
      self.assertListEqual(biases.get_shape().as_list(), [32])

  def testCreateConvNCHW(self):
    height, width = 7, 9
    with self.test_session():
      images = np.random.uniform(size=(5, 4, height, width)).astype(np.float32)
      output = layers_lib.convolution2d(images, 32, [3, 3], data_format='NCHW')
      self.assertEqual(output.op.name, 'Conv/Relu')
      self.assertListEqual(output.get_shape().as_list(), [5, 32, height, width])
      weights = variables.get_variables_by_name('weights')[0]
      self.assertListEqual(weights.get_shape().as_list(), [3, 3, 4, 32])
      biases = variables.get_variables_by_name('biases')[0]
      self.assertListEqual(biases.get_shape().as_list(), [32])

  def testCreateSquareConv(self):
    height, width = 7, 9
    with self.test_session():
      images = random_ops.random_uniform((5, height, width, 3), seed=1)
      output = layers_lib.convolution2d(images, 32, 3)
      self.assertEqual(output.op.name, 'Conv/Relu')
      self.assertListEqual(output.get_shape().as_list(), [5, height, width, 32])

  def testCreateConvWithTensorShape(self):
    height, width = 7, 9
    with self.test_session():
      images = random_ops.random_uniform((5, height, width, 3), seed=1)
      output = layers_lib.convolution2d(images, 32, images.get_shape()[1:3])
      self.assertEqual(output.op.name, 'Conv/Relu')
      self.assertListEqual(output.get_shape().as_list(), [5, height, width, 32])

  def testCreateFullyConv(self):
    height, width = 7, 9
    with self.test_session():
      images = random_ops.random_uniform((5, height, width, 32), seed=1)
      output = layers_lib.convolution2d(
          images, 64, images.get_shape()[1:3], padding='VALID')
      self.assertEqual(output.op.name, 'Conv/Relu')
      self.assertListEqual(output.get_shape().as_list(), [5, 1, 1, 64])
      biases = variables.get_variables_by_name('biases')[0]
      self.assertListEqual(biases.get_shape().as_list(), [64])

  def testFullyConvWithCustomGetter(self):
    height, width = 7, 9
    with self.test_session():
      called = [0]

      def custom_getter(getter, *args, **kwargs):
        called[0] += 1
        return getter(*args, **kwargs)

      with variable_scope.variable_scope('test', custom_getter=custom_getter):
        images = random_ops.random_uniform((5, height, width, 32), seed=1)
        layers_lib.convolution2d(images, 64, images.get_shape()[1:3])
      self.assertEqual(called[0], 2)  # Custom getter called twice.

  def testCreateVerticalConv(self):
    height, width = 7, 9
    with self.test_session():
      images = random_ops.random_uniform((5, height, width, 4), seed=1)
      output = layers_lib.convolution2d(images, 32, [3, 1])
      self.assertEqual(output.op.name, 'Conv/Relu')
      self.assertListEqual(output.get_shape().as_list(), [5, height, width, 32])
      weights = variables.get_variables_by_name('weights')[0]
      self.assertListEqual(weights.get_shape().as_list(), [3, 1, 4, 32])
      biases = variables.get_variables_by_name('biases')[0]
      self.assertListEqual(biases.get_shape().as_list(), [32])

  def testCreateHorizontalConv(self):
    height, width = 7, 9
    with self.test_session():
      images = random_ops.random_uniform((5, height, width, 4), seed=1)
      output = layers_lib.convolution2d(images, 32, [1, 3])
      self.assertEqual(output.op.name, 'Conv/Relu')
      self.assertListEqual(output.get_shape().as_list(), [5, height, width, 32])
      weights = variables.get_variables_by_name('weights')[0]
      self.assertListEqual(weights.get_shape().as_list(), [1, 3, 4, 32])

  def testCreateConvWithStride(self):
    height, width = 6, 8
    with self.test_session():
      images = random_ops.random_uniform((5, height, width, 3), seed=1)
      output = layers_lib.convolution2d(images, 32, [3, 3], stride=2)
      self.assertEqual(output.op.name, 'Conv/Relu')
      self.assertListEqual(output.get_shape().as_list(),
                           [5, height / 2, width / 2, 32])

  def testCreateConvCreatesWeightsAndBiasesVars(self):
    height, width = 7, 9
    images = random_ops.random_uniform((5, height, width, 3), seed=1)
    with self.test_session():
      self.assertFalse(variables.get_variables('conv1/weights'))
      self.assertFalse(variables.get_variables('conv1/biases'))
      layers_lib.convolution2d(images, 32, [3, 3], scope='conv1')
      self.assertTrue(variables.get_variables('conv1/weights'))
      self.assertTrue(variables.get_variables('conv1/biases'))

  def testCreateConvWithScope(self):
    height, width = 7, 9
    with self.test_session():
      images = random_ops.random_uniform((5, height, width, 3), seed=1)
      output = layers_lib.convolution2d(images, 32, [3, 3], scope='conv1')
      self.assertEqual(output.op.name, 'conv1/Relu')

  def testCreateConvWithCollection(self):
    height, width = 7, 9
    images = random_ops.random_uniform((5, height, width, 3), seed=1)
    with ops.name_scope('fe'):
      conv = layers_lib.convolution2d(
          images, 32, [3, 3], outputs_collections='outputs', scope='Conv')
    output_collected = ops.get_collection('outputs')[0]
    self.assertEqual(output_collected.aliases, ['Conv'])
    self.assertEqual(output_collected, conv)

  def testCreateConvWithoutActivation(self):
    height, width = 7, 9
    with self.test_session():
      images = random_ops.random_uniform((5, height, width, 3), seed=1)
      output = layers_lib.convolution2d(images, 32, [3, 3], activation_fn=None)
      self.assertEqual(output.op.name, 'Conv/BiasAdd')

  def testCreateConvValid(self):
    height, width = 7, 9
    with self.test_session():
      images = random_ops.random_uniform((5, height, width, 3), seed=1)
      output = layers_lib.convolution2d(images, 32, [3, 3], padding='VALID')
      self.assertListEqual(output.get_shape().as_list(), [5, 5, 7, 32])

  def testCreateConvWithWD(self):
    height, width = 7, 9
    weight_decay = 0.01
    with self.test_session() as sess:
      images = random_ops.random_uniform((5, height, width, 3), seed=1)
      regularizer = regularizers.l2_regularizer(weight_decay)
      layers_lib.convolution2d(
          images, 32, [3, 3], weights_regularizer=regularizer)
      l2_loss = nn_ops.l2_loss(variables.get_variables_by_name('weights')[0])
      wd = ops.get_collection(ops.GraphKeys.REGULARIZATION_LOSSES)[0]
      self.assertEqual(wd.op.name, 'Conv/kernel/Regularizer/l2_regularizer')
      sess.run(variables_lib.global_variables_initializer())
      self.assertAlmostEqual(sess.run(wd), weight_decay * l2_loss.eval())

  def testCreateConvNoRegularizers(self):
    height, width = 7, 9
    with self.test_session():
      images = random_ops.random_uniform((5, height, width, 3), seed=1)
      layers_lib.convolution2d(images, 32, [3, 3])
      self.assertEqual(
          ops.get_collection(ops.GraphKeys.REGULARIZATION_LOSSES), [])

  def testReuseVars(self):
    height, width = 7, 9
    with self.test_session():
      images = random_ops.random_uniform((5, height, width, 3), seed=1)
      layers_lib.convolution2d(images, 32, [3, 3], scope='conv1')
      self.assertEqual(len(variables.get_variables()), 2)
      layers_lib.convolution2d(images, 32, [3, 3], scope='conv1', reuse=True)
      self.assertEqual(len(variables.get_variables()), 2)

  def testNonReuseVars(self):
    height, width = 7, 9
    with self.test_session():
      images = random_ops.random_uniform((5, height, width, 3), seed=1)
      layers_lib.convolution2d(images, 32, [3, 3])
      self.assertEqual(len(variables.get_variables()), 2)
      layers_lib.convolution2d(images, 32, [3, 3])
      self.assertEqual(len(variables.get_variables()), 4)

  def testReuseConvWithWD(self):
    height, width = 7, 9
    with self.test_session():
      images = random_ops.random_uniform((5, height, width, 3), seed=1)
      weight_decay = regularizers.l2_regularizer(0.01)
      with arg_scope(
          [layers_lib.convolution2d], weights_regularizer=weight_decay):
        layers_lib.convolution2d(images, 32, [3, 3], scope='conv1')
        self.assertEqual(len(variables.get_variables()), 2)
        self.assertEqual(
            len(ops.get_collection(ops.GraphKeys.REGULARIZATION_LOSSES)), 1)
        layers_lib.convolution2d(images, 32, [3, 3], scope='conv1', reuse=True)
        self.assertEqual(len(variables.get_variables()), 2)
        self.assertEqual(
            len(ops.get_collection(ops.GraphKeys.REGULARIZATION_LOSSES)), 1)

  def testConvWithBatchNorm(self):
    height, width = 7, 9
    with self.test_session():
      images = random_ops.random_uniform((5, height, width, 32), seed=1)
      with arg_scope(
          [layers_lib.convolution2d],
          normalizer_fn=_layers.batch_norm,
          normalizer_params={
              'decay': 0.9
          }):
        net = layers_lib.convolution2d(images, 32, [3, 3])
        net = layers_lib.convolution2d(net, 32, [3, 3])
      self.assertEqual(len(variables.get_variables()), 8)
      self.assertEqual(len(variables.get_variables('Conv/BatchNorm')), 3)
      self.assertEqual(len(variables.get_variables('Conv_1/BatchNorm')), 3)

  def testReuseConvWithBatchNorm(self):
    height, width = 7, 9
    with self.test_session():
      images = random_ops.random_uniform((5, height, width, 32), seed=1)
      with arg_scope(
          [layers_lib.convolution2d],
          normalizer_fn=_layers.batch_norm,
          normalizer_params={
              'decay': 0.9
          }):
        net = layers_lib.convolution2d(images, 32, [3, 3], scope='Conv')
        net = layers_lib.convolution2d(
            net, 32, [3, 3], scope='Conv', reuse=True)
      self.assertEqual(len(variables.get_variables()), 4)
      self.assertEqual(len(variables.get_variables('Conv/BatchNorm')), 3)
      self.assertEqual(len(variables.get_variables('Conv_1/BatchNorm')), 0)

  def testCreateConvCreatesWeightsAndBiasesVarsWithRateTwo(self):
    height, width = 7, 9
    images = random_ops.random_uniform((5, height, width, 3), seed=1)
    with self.test_session():
      self.assertFalse(variables.get_variables('conv1/weights'))
      self.assertFalse(variables.get_variables('conv1/biases'))
      layers_lib.convolution2d(images, 32, [3, 3], rate=2, scope='conv1')
      self.assertTrue(variables.get_variables('conv1/weights'))
      self.assertTrue(variables.get_variables('conv1/biases'))

  def testOutputSizeWithRateTwoSamePadding(self):
    num_filters = 32
    input_size = [5, 10, 12, 3]
    expected_size = [5, 10, 12, num_filters]

    images = random_ops.random_uniform(input_size, seed=1)
    output = layers_lib.convolution2d(
        images, num_filters, [3, 3], rate=2, padding='SAME')
    self.assertListEqual(list(output.get_shape().as_list()), expected_size)
    with self.test_session() as sess:
      sess.run(variables_lib.global_variables_initializer())
      self.assertEqual(output.op.name, 'Conv/Relu')
      self.assertListEqual(list(output.eval().shape), expected_size)

  def testOutputSizeWithRateTwoValidPadding(self):
    num_filters = 32
    input_size = [5, 10, 12, 3]
    expected_size = [5, 6, 8, num_filters]

    images = random_ops.random_uniform(input_size, seed=1)
    output = layers_lib.convolution2d(
        images, num_filters, [3, 3], rate=2, padding='VALID')
    self.assertListEqual(list(output.get_shape().as_list()), expected_size)
    with self.test_session() as sess:
      sess.run(variables_lib.global_variables_initializer())
      self.assertEqual(output.op.name, 'Conv/Relu')
      self.assertListEqual(list(output.eval().shape), expected_size)

  def testOutputSizeWithRateTwoThreeValidPadding(self):
    num_filters = 32
    input_size = [5, 10, 12, 3]
    expected_size = [5, 6, 6, num_filters]

    images = random_ops.random_uniform(input_size, seed=1)
    output = layers_lib.convolution2d(
        images, num_filters, [3, 3], rate=[2, 3], padding='VALID')
    self.assertListEqual(list(output.get_shape().as_list()), expected_size)
    with self.test_session() as sess:
      sess.run(variables_lib.global_variables_initializer())
      self.assertEquals(output.op.name, 'Conv/Relu')
      self.assertListEqual(list(output.eval().shape), expected_size)

  def testDynamicOutputSizeWithRateOneValidPadding(self):
    num_filters = 32
    input_size = [5, 9, 11, 3]
    expected_size = [None, None, None, num_filters]
    expected_size_dynamic = [5, 7, 9, num_filters]

    with self.test_session():
      images = array_ops.placeholder(np.float32,
                                     [None, None, None, input_size[3]])
      output = layers_lib.convolution2d(
          images, num_filters, [3, 3], rate=1, padding='VALID')
      variables_lib.global_variables_initializer().run()
      self.assertEqual(output.op.name, 'Conv/Relu')
      self.assertListEqual(output.get_shape().as_list(), expected_size)
      eval_output = output.eval({images: np.zeros(input_size, np.float32)})
      self.assertListEqual(list(eval_output.shape), expected_size_dynamic)

  def testDynamicOutputSizeWithRateOneValidPaddingNCHW(self):
    if test.is_gpu_available(cuda_only=True):
      num_filters = 32
      input_size = [5, 3, 9, 11]
      expected_size = [None, num_filters, None, None]
      expected_size_dynamic = [5, num_filters, 7, 9]

      with self.test_session(use_gpu=True):
        images = array_ops.placeholder(np.float32,
                                       [None, input_size[1], None, None])
        output = layers_lib.convolution2d(
            images,
            num_filters, [3, 3],
            rate=1,
            padding='VALID',
            data_format='NCHW')
        variables_lib.global_variables_initializer().run()
        self.assertEqual(output.op.name, 'Conv/Relu')
        self.assertListEqual(output.get_shape().as_list(), expected_size)
        eval_output = output.eval({images: np.zeros(input_size, np.float32)})
        self.assertListEqual(list(eval_output.shape), expected_size_dynamic)

  def testDynamicOutputSizeWithRateTwoValidPadding(self):
    num_filters = 32
    input_size = [5, 9, 11, 3]
    expected_size = [None, None, None, num_filters]
    expected_size_dynamic = [5, 5, 7, num_filters]

    with self.test_session():
      images = array_ops.placeholder(np.float32,
                                     [None, None, None, input_size[3]])
      output = layers_lib.convolution2d(
          images, num_filters, [3, 3], rate=2, padding='VALID')
      variables_lib.global_variables_initializer().run()
      self.assertEqual(output.op.name, 'Conv/Relu')
      self.assertListEqual(output.get_shape().as_list(), expected_size)
      eval_output = output.eval({images: np.zeros(input_size, np.float32)})
      self.assertListEqual(list(eval_output.shape), expected_size_dynamic)

  def testWithScope(self):
    num_filters = 32
    input_size = [5, 9, 11, 3]
    expected_size = [5, 5, 7, num_filters]

    images = random_ops.random_uniform(input_size, seed=1)
    output = layers_lib.convolution2d(
        images, num_filters, [3, 3], rate=2, padding='VALID', scope='conv7')
    with self.test_session() as sess:
      sess.run(variables_lib.global_variables_initializer())
      self.assertEqual(output.op.name, 'conv7/Relu')
      self.assertListEqual(list(output.eval().shape), expected_size)

  def testWithScopeWithoutActivation(self):
    num_filters = 32
    input_size = [5, 9, 11, 3]
    expected_size = [5, 5, 7, num_filters]

    images = random_ops.random_uniform(input_size, seed=1)
    output = layers_lib.convolution2d(
        images,
        num_filters, [3, 3],
        rate=2,
        padding='VALID',
        activation_fn=None,
        scope='conv7')
    with self.test_session() as sess:
      sess.run(variables_lib.global_variables_initializer())
      self.assertEqual(output.op.name, 'conv7/BiasAdd')
      self.assertListEqual(list(output.eval().shape), expected_size)


class Convolution2dTransposeTests(test.TestCase):

  def testTrainableFlagIsPassedOn(self):
    for trainable in [True, False]:
      with ops.Graph().as_default():
        num_filters = 32
        input_size = [5, 10, 12, 3]

        images = random_ops.random_uniform(input_size, seed=1)
        layers_lib.conv2d_transpose(
            images, num_filters, [3, 3], stride=1, trainable=trainable)
        model_variables = variables.get_model_variables()
        trainable_variables = variables_lib.trainable_variables()
        for model_variable in model_variables:
          self.assertEqual(trainable, model_variable in trainable_variables)

  def testInvalidDataFormat(self):
    height, width = 7, 9
    with self.test_session():
      images = random_ops.random_uniform((5, height, width, 3), seed=1)
      with self.assertRaisesRegexp(
          ValueError, 'data_format has to be either NCHW or NHWC.'):
        _layers.convolution2d_transpose(images, 32, 3, data_format='CHWN')

  def testOutputSizeWithStrideOneSamePaddingNCHW(self):
    # `NCHW` data fomat is only supported for `GPU` device.
    if test.is_gpu_available(cuda_only=True):
      with self.test_session(use_gpu=True) as sess:
        num_filters = 32
        input_size = [5, 3, 10, 12]
        expected_size = [5, num_filters, 10, 12]

        images = random_ops.random_uniform(input_size, seed=1)
        output = layers_lib.conv2d_transpose(
            images,
            num_filters, [3, 3],
            stride=1,
            padding='SAME',
            data_format='NCHW')
        self.assertEqual(output.op.name, 'Conv2d_transpose/Relu')

        sess.run(variables_lib.global_variables_initializer())
        self.assertListEqual(list(output.eval().shape), expected_size)

  def testOutputSizeWithStrideOneValidPaddingNCHW(self):
    if test.is_gpu_available(cuda_only=True):
      with self.test_session(use_gpu=True) as sess:
        num_filters = 32
        input_size = [5, 3, 10, 12]
        expected_size = [5, num_filters, 12, 14]

        images = random_ops.random_uniform(input_size, seed=1)
        output = layers_lib.conv2d_transpose(
            images,
            num_filters, [3, 3],
            stride=1,
            padding='VALID',
            data_format='NCHW')
        self.assertEqual(output.op.name, 'Conv2d_transpose/Relu')

        sess.run(variables_lib.global_variables_initializer())
        self.assertListEqual(list(output.eval().shape), expected_size)

  def testOutputSizeWithStrideTwoValidPaddingNCHW(self):
    if test.is_gpu_available(cuda_only=True):
      with self.test_session(use_gpu=True) as sess:
        num_filters = 32
        input_size = [5, 3, 9, 11]
        expected_size = [5, num_filters, 19, 23]

        images = random_ops.random_uniform(input_size, seed=1)
        output = layers_lib.conv2d_transpose(
            images,
            num_filters, [3, 3],
            stride=[2, 2],
            padding='VALID',
            data_format='NCHW')
        self.assertEqual(output.op.name, 'Conv2d_transpose/Relu')
        self.assertListEqual(list(output.get_shape().as_list()), expected_size)

        sess.run(variables_lib.global_variables_initializer())
        self.assertListEqual(list(output.eval().shape), expected_size)

  def testOutputSizeWith1x1StrideTwoSamePaddingNCHW(self):
    if test.is_gpu_available(cuda_only=True):
      with self.test_session(use_gpu=True) as sess:
        num_filters = 1
        input_size = [1, 1, 1, 1]
        expected_size = [1, num_filters, 2, 2]

        images = random_ops.random_uniform(input_size, seed=1)
        output = layers_lib.conv2d_transpose(
            images,
            num_filters, [2, 2],
            stride=[2, 2],
            padding='SAME',
            data_format='NCHW')
        self.assertListEqual(list(output.get_shape().as_list()), expected_size)

        sess.run(variables_lib.global_variables_initializer())
        self.assertEqual(output.op.name, 'Conv2d_transpose/Relu')
        self.assertListEqual(list(output.eval().shape), expected_size)

  def testOutputSizeWith1x1StrideTwoValidPaddingNCHW(self):
    if test.is_gpu_available(cuda_only=True):
      with self.test_session(use_gpu=True) as sess:
        num_filters = 1
        input_size = [1, 1, 1, 1]
        expected_size = [1, num_filters, 2, 2]

        images = random_ops.random_uniform(input_size, seed=1)
        output = layers_lib.conv2d_transpose(
            images,
            num_filters, [2, 2],
            stride=[2, 2],
            padding='VALID',
            data_format='NCHW')
        sess.run(variables_lib.global_variables_initializer())
        self.assertEqual(output.op.name, 'Conv2d_transpose/Relu')
        self.assertListEqual(list(output.eval().shape), expected_size)

  def testOutputSizeWith2x2StrideTwoSamePaddingNCHW(self):
    if test.is_gpu_available(cuda_only=True):
      with self.test_session(use_gpu=True) as sess:
        num_filters = 1
        input_size = [1, 1, 2, 2]
        expected_size = [1, num_filters, 4, 4]

        images = random_ops.random_uniform(input_size, seed=1)
        output = layers_lib.conv2d_transpose(
            images,
            num_filters, [2, 2],
            stride=[2, 2],
            padding='SAME',
            data_format='NCHW')
        sess.run(variables_lib.global_variables_initializer())
        self.assertEqual(output.op.name, 'Conv2d_transpose/Relu')
        self.assertListEqual(list(output.eval().shape), expected_size)

  def testOutputSizeWith2x2StrideTwoValidPaddingNCHW(self):
    if test.is_gpu_available(cuda_only=True):
      with self.test_session(use_gpu=True) as sess:
        num_filters = 1
        input_size = [1, 1, 2, 2]
        expected_size = [1, num_filters, 4, 4]

        images = random_ops.random_uniform(input_size, seed=1)
        output = layers_lib.conv2d_transpose(
            images,
            num_filters, [2, 2],
            stride=[2, 2],
            padding='VALID',
            data_format='NCHW')
        sess.run(variables_lib.global_variables_initializer())
        self.assertEqual(output.op.name, 'Conv2d_transpose/Relu')
        self.assertListEqual(list(output.eval().shape), expected_size)

  def testOutputSizeWithStride2x1NCHW(self):
    if test.is_gpu_available(cuda_only=True):
      with self.test_session(use_gpu=True) as sess:
        num_filters = 1
        input_size = [1, 1, 3, 2]
        expected_size = [1, num_filters, 6, 5]

        images = random_ops.random_uniform(input_size, seed=1)
        output = layers_lib.conv2d_transpose(
            images,
            num_filters, [2, 4],
            stride=[2, 1],
            padding='VALID',
            data_format='NCHW')
        sess.run(variables_lib.global_variables_initializer())
        self.assertEqual(output.op.name, 'Conv2d_transpose/Relu')
        self.assertListEqual(list(output.eval().shape), expected_size)

  def testOutputSizeWithStride2x4NCHW(self):
    if test.is_gpu_available(cuda_only=True):
      with self.test_session(use_gpu=True) as sess:
        num_filters = 1
        input_size = [1, 1, 3, 2]
        expected_size = [1, num_filters, 6, 8]

        images = random_ops.random_uniform(input_size, seed=1)
        output = layers_lib.conv2d_transpose(
            images,
            num_filters, [2, 4],
            stride=[2, 4],
            padding='VALID',
            data_format='NCHW')
        sess.run(variables_lib.global_variables_initializer())
        self.assertEqual(output.op.name, 'Conv2d_transpose/Relu')
        self.assertListEqual(list(output.eval().shape), expected_size)

  def testOutputSizeWithStride2x5NCHW(self):
    if test.is_gpu_available(cuda_only=True):
      with self.test_session(use_gpu=True) as sess:
        num_filters = 1
        input_size = [1, 1, 3, 2]
        expected_size = [1, num_filters, 6, 10]

        images = random_ops.random_uniform(input_size, seed=1)
        output = layers_lib.conv2d_transpose(
            images,
            num_filters, [2, 4],
            stride=[2, 5],
            padding='VALID',
            data_format='NCHW')
        sess.run(variables_lib.global_variables_initializer())
        self.assertEqual(output.op.name, 'Conv2d_transpose/Relu')
        self.assertListEqual(list(output.eval().shape), expected_size)

  def testOutputSizeWithStrideOneSamePadding(self):
    num_filters = 32
    input_size = [5, 10, 12, 3]
    expected_size = [5, 10, 12, num_filters]

    images = random_ops.random_uniform(input_size, seed=1)
    output = layers_lib.conv2d_transpose(
        images, num_filters, [3, 3], stride=1, padding='SAME')
    self.assertEqual(output.op.name, 'Conv2d_transpose/Relu')

    with self.test_session() as sess:
      sess.run(variables_lib.global_variables_initializer())
      self.assertListEqual(list(output.eval().shape), expected_size)

  def testOutputSizeWithStrideOneValidPadding(self):
    num_filters = 32
    input_size = [5, 10, 12, 3]
    expected_size = [5, 12, 14, num_filters]

    images = random_ops.random_uniform(input_size, seed=1)
    output = layers_lib.conv2d_transpose(
        images, num_filters, [3, 3], stride=1, padding='VALID')
    self.assertEqual(output.op.name, 'Conv2d_transpose/Relu')

    with self.test_session() as sess:
      sess.run(variables_lib.global_variables_initializer())
      self.assertListEqual(list(output.eval().shape), expected_size)

  def testOutputSizeWithStrideTwoValidPadding(self):
    num_filters = 32
    input_size = [5, 9, 11, 3]
    expected_size = [5, 19, 23, num_filters]

    images = random_ops.random_uniform(input_size, seed=1)
    output = layers_lib.conv2d_transpose(
        images, num_filters, [3, 3], stride=[2, 2], padding='VALID')
    self.assertEqual(output.op.name, 'Conv2d_transpose/Relu')
    self.assertListEqual(list(output.get_shape().as_list()), expected_size)

    with self.test_session() as sess:
      sess.run(variables_lib.global_variables_initializer())
      self.assertListEqual(list(output.eval().shape), expected_size)

  def testOutputSizeWith1x1StrideTwoSamePadding(self):
    num_filters = 1
    input_size = [1, 1, 1, 1]
    expected_size = [1, 2, 2, num_filters]

    images = random_ops.random_uniform(input_size, seed=1)
    output = layers_lib.conv2d_transpose(
        images, num_filters, [2, 2], stride=[2, 2], padding='SAME')
    self.assertListEqual(list(output.get_shape().as_list()), expected_size)

    with self.test_session() as sess:
      sess.run(variables_lib.global_variables_initializer())
      self.assertEqual(output.op.name, 'Conv2d_transpose/Relu')
      self.assertListEqual(list(output.eval().shape), expected_size)

  def testOutputSizeWith1x1StrideTwoValidPadding(self):
    num_filters = 1
    input_size = [1, 1, 1, 1]
    expected_size = [1, 2, 2, num_filters]

    images = random_ops.random_uniform(input_size, seed=1)
    output = layers_lib.conv2d_transpose(
        images, num_filters, [2, 2], stride=[2, 2], padding='VALID')
    with self.test_session() as sess:
      sess.run(variables_lib.global_variables_initializer())
      self.assertEqual(output.op.name, 'Conv2d_transpose/Relu')
      self.assertListEqual(list(output.eval().shape), expected_size)

  def testOutputSizeWith2x2StrideTwoSamePadding(self):
    num_filters = 1
    input_size = [1, 2, 2, 1]
    expected_size = [1, 4, 4, num_filters]

    images = random_ops.random_uniform(input_size, seed=1)
    output = layers_lib.conv2d_transpose(
        images, num_filters, [2, 2], stride=[2, 2], padding='SAME')
    with self.test_session() as sess:
      sess.run(variables_lib.global_variables_initializer())
      self.assertEqual(output.op.name, 'Conv2d_transpose/Relu')
      self.assertListEqual(list(output.eval().shape), expected_size)

  def testOutputSizeWith2x2StrideTwoValidPadding(self):
    num_filters = 1
    input_size = [1, 2, 2, 1]
    expected_size = [1, 4, 4, num_filters]

    images = random_ops.random_uniform(input_size, seed=1)
    output = layers_lib.conv2d_transpose(
        images, num_filters, [2, 2], stride=[2, 2], padding='VALID')
    with self.test_session() as sess:
      sess.run(variables_lib.global_variables_initializer())
      self.assertEqual(output.op.name, 'Conv2d_transpose/Relu')
      self.assertListEqual(list(output.eval().shape), expected_size)

  def testOutputSizeWithStride2x1(self):
    num_filters = 1
    input_size = [1, 3, 2, 1]
    expected_size = [1, 6, 5, num_filters]

    images = random_ops.random_uniform(input_size, seed=1)
    output = layers_lib.conv2d_transpose(
        images, num_filters, [2, 4], stride=[2, 1], padding='VALID')
    with self.test_session() as sess:
      sess.run(variables_lib.global_variables_initializer())
      self.assertEqual(output.op.name, 'Conv2d_transpose/Relu')
      self.assertListEqual(list(output.eval().shape), expected_size)

  def testOutputSizeWithStride2x4(self):
    num_filters = 1
    input_size = [1, 3, 2, 1]
    expected_size = [1, 6, 8, num_filters]

    images = random_ops.random_uniform(input_size, seed=1)
    output = layers_lib.conv2d_transpose(
        images, num_filters, [2, 4], stride=[2, 4], padding='VALID')
    with self.test_session() as sess:
      sess.run(variables_lib.global_variables_initializer())
      self.assertEqual(output.op.name, 'Conv2d_transpose/Relu')
      self.assertListEqual(list(output.eval().shape), expected_size)

  def testOutputSizeWithStride2x5(self):
    num_filters = 1
    input_size = [1, 3, 2, 1]
    expected_size = [1, 6, 10, num_filters]

    images = random_ops.random_uniform(input_size, seed=1)
    output = layers_lib.conv2d_transpose(
        images, num_filters, [2, 4], stride=[2, 5], padding='VALID')
    with self.test_session() as sess:
      sess.run(variables_lib.global_variables_initializer())
      self.assertEqual(output.op.name, 'Conv2d_transpose/Relu')
      self.assertListEqual(list(output.eval().shape), expected_size)

  def testOutputSizeRandomSizesAndStridesValidPadding(self):
    np.random.seed(0)
    max_image_size = 10

    for _ in range(10):
      num_filters = 1
      input_size = [
          1,
          np.random.randint(1, max_image_size),
          np.random.randint(1, max_image_size), 1
      ]
      filter_size = [
          np.random.randint(1, input_size[1] + 1),
          np.random.randint(1, input_size[2] + 1)
      ]
      stride = [np.random.randint(1, 3), np.random.randint(1, 3)]

      ops.reset_default_graph()
      graph = ops.Graph()
      with graph.as_default():
        images = random_ops.random_uniform(input_size, seed=1)
        transpose = layers_lib.conv2d_transpose(
            images, num_filters, filter_size, stride=stride, padding='VALID')
        conv = layers_lib.conv2d(
            transpose, num_filters, filter_size, stride=stride, padding='VALID')

        with self.test_session(graph=graph) as sess:
          sess.run(variables_lib.global_variables_initializer())
          self.assertListEqual(list(conv.eval().shape), input_size)

  def testDynamicOutputSizeWithStrideTwoValidPadding(self):
    num_filters = 32
    input_size = [5, 9, 11, 3]
    expected_size = [None, None, None, num_filters]
    expected_size_dynamic = [5, 19, 23, num_filters]

    images = array_ops.placeholder(np.float32,
                                   [None, None, None, input_size[3]])
    output = layers_lib.conv2d_transpose(
        images, num_filters, [3, 3], stride=[2, 2], padding='VALID')
    self.assertListEqual(output.get_shape().as_list(), expected_size)

    with self.test_session() as sess:
      sess.run(variables_lib.global_variables_initializer())
      self.assertEqual(output.op.name, 'Conv2d_transpose/Relu')
      eval_output = output.eval({images: np.zeros(input_size, np.float32)})
      self.assertListEqual(list(eval_output.shape), expected_size_dynamic)

  def testDynamicOutputSizeWithStrideTwoSamePadding(self):
    num_filters = 32
    input_size = [5, 9, 11, 3]
    expected_size = [None, None, None, num_filters]
    expected_size_dynamic = [5, 18, 22, num_filters]

    with self.test_session():
      images = array_ops.placeholder(np.float32,
                                     [None, None, None, input_size[3]])
      output = layers_lib.conv2d_transpose(
          images, num_filters, [3, 3], stride=[2, 2], padding='SAME')
      variables_lib.global_variables_initializer().run()
      self.assertEqual(output.op.name, 'Conv2d_transpose/Relu')
      self.assertListEqual(output.get_shape().as_list(), expected_size)
      eval_output = output.eval({images: np.zeros(input_size, np.float32)})
      self.assertListEqual(list(eval_output.shape), expected_size_dynamic)

  def testWithScope(self):
    num_filters = 32
    input_size = [5, 9, 11, 3]
    expected_size = [5, 19, 23, num_filters]

    images = random_ops.random_uniform(input_size, seed=1)
    output = layers_lib.conv2d_transpose(
        images, num_filters, [3, 3], stride=2, padding='VALID', scope='conv7')
    self.assertEqual(output.op.name, 'conv7/Relu')

    with self.test_session() as sess:
      sess.run(variables_lib.global_variables_initializer())
      self.assertListEqual(list(output.eval().shape), expected_size)

  def testWithScopeWithoutActivation(self):
    num_filters = 32
    input_size = [5, 9, 11, 3]
    expected_size = [5, 19, 23, num_filters]

    images = random_ops.random_uniform(input_size, seed=1)
    output = layers_lib.conv2d_transpose(
        images,
        num_filters, [3, 3],
        stride=2,
        padding='VALID',
        activation_fn=None,
        scope='conv7')
    self.assertEqual(output.op.name, 'conv7/BiasAdd')

    with self.test_session() as sess:
      sess.run(variables_lib.global_variables_initializer())
      self.assertListEqual(list(output.eval().shape), expected_size)

  def testDeconvWithoutBiasesProducesConv2dTranspose(self):
    num_filters = 32
    input_size = [5, 9, 11, 3]
    expected_size = [5, 19, 23, num_filters]
    stride = 2
    padding = 'VALID'

    with self.test_session() as sess:
      images = random_ops.random_uniform(input_size, seed=1)
      output_deconv = layers_lib.conv2d_transpose(
          images,
          num_filters, [3, 3],
          stride=stride,
          padding=padding,
          activation_fn=None,
          scope='conv7')

      weights = variables.get_variables_by_name('conv7/weights')[0]
      output_conv2d_transpose = nn_ops.conv2d_transpose(
          images,
          weights,
          expected_size, [1, stride, stride, 1],
          padding=padding)

      sess.run(variables_lib.global_variables_initializer())

      output_deconv, output_conv2d_transpose = sess.run(
          [output_deconv, output_conv2d_transpose])

      self.assertTrue(
          np.isclose(output_deconv, output_conv2d_transpose, 1e-5, 1e-5).all())


class ConvolutionInPlaneTest(test.TestCase):

  def testHorzConvWithBlankImage(self):
    image = array_ops.ones((1, 10, 10, 1))
    horz_gradients = layers_lib.conv2d_in_plane(
        image,
        weights_initializer=init_ops.constant_initializer([1, -1]),
        kernel_size=[1, 2],
        padding='VALID',
        activation_fn=None)
    init_op = variables_lib.global_variables_initializer()

    with self.test_session() as sess:
      sess.run(init_op)
      result = sess.run(horz_gradients)
      expected = np.zeros((1, 10, 9, 1))

      self.assertAllEqual(result, expected)

  def testHorzConvWithBlankImageAndPlaceholder(self):
    image = array_ops.placeholder(dtypes.float32, shape=(None, None, None, 1))
    horz_gradients = layers_lib.conv2d_in_plane(
        image,
        weights_initializer=init_ops.constant_initializer([1, -1]),
        kernel_size=[1, 2],
        padding='VALID',
        activation_fn=None)
    init_op = variables_lib.global_variables_initializer()

    with self.test_session() as sess:
      sess.run(init_op)
      result = sess.run(
          horz_gradients, feed_dict={
              image: np.ones((1, 10, 10, 1))
          })
      expected = np.zeros((1, 10, 9, 1))

      self.assertAllEqual(result, expected)

  def testHorzConvWithRandomImageMultiBatch(self):
    np.random.seed(1)
    image = np.random.rand(5, 10, 10, 1)
    expected = image[:, :, 0:-1, :] - image[:, :, 1:, :]

    tf_image = constant_op.constant(image, dtype=dtypes.float32)
    horz_gradients = layers_lib.conv2d_in_plane(
        tf_image,
        weights_initializer=init_ops.constant_initializer([1, -1]),
        kernel_size=[1, 2],
        padding='VALID',
        activation_fn=None)
    init_op = variables_lib.global_variables_initializer()

    with self.test_session() as sess:
      sess.run(init_op)
      result = sess.run(horz_gradients)

      self.assertAllClose(result, expected, rtol=1e-5, atol=1e-5)

  def testHorzConvWithRandomImageMultiBatchMultiChannel(self):
    np.random.seed(1)
    image = np.random.rand(5, 10, 10, 7)
    expected = image[:, :, 0:-1, :] - image[:, :, 1:, :]

    tf_image = constant_op.constant(image, dtype=dtypes.float32)
    horz_gradients = layers_lib.conv2d_in_plane(
        tf_image,
        weights_initializer=init_ops.constant_initializer([1, -1]),
        kernel_size=[1, 2],
        padding='VALID',
        activation_fn=None)
    init_op = variables_lib.global_variables_initializer()

    with self.test_session() as sess:
      sess.run(init_op)
      result = sess.run(horz_gradients)

      self.assertAllClose(result, expected, rtol=1e-5, atol=1e-5)

  def testHorzConvWithVaryingImage(self):
    image = np.asmatrix(('1.0 2.0 3.0;' '1.1 2.0 4.0;' '-4.3 0.0 8.9'))

    expected = np.asmatrix(('-1.0 -1.0;' '-0.9 -2.0;' '-4.3 -8.9'))
    expected = np.reshape(np.asarray(expected), (1, 3, 2, 1))

    tf_image = constant_op.constant(
        image, shape=(1, 3, 3, 1), dtype=dtypes.float32)
    horz_gradients = layers_lib.conv2d_in_plane(
        tf_image,
        weights_initializer=init_ops.constant_initializer([1, -1]),
        kernel_size=[1, 2],
        padding='VALID',
        activation_fn=None)
    init_op = variables_lib.global_variables_initializer()

    with self.test_session() as sess:
      sess.run(init_op)
      result = sess.run(horz_gradients)

      self.assertAllClose(result, expected, rtol=1e-5, atol=1e-5)

  def testVertConvWithBlankImage(self):
    image = array_ops.ones((1, 10, 10, 1))
    vert_gradients = layers_lib.conv2d_in_plane(
        image,
        weights_initializer=init_ops.constant_initializer([1, -1]),
        kernel_size=[2, 1],
        padding='VALID',
        activation_fn=None)
    init_op = variables_lib.global_variables_initializer()

    with self.test_session() as sess:
      sess.run(init_op)
      result = sess.run(vert_gradients)
      expected = np.zeros((1, 9, 10, 1))

      self.assertAllEqual(result, expected)

  def testVertConvWithVaryingImage(self):
    image = np.asmatrix(('1.0 2.0 3.0;' '1.1 2.0 4.0;' '-4.3 0.0 8.9'))

    expected = np.asmatrix(('-0.1 0.0 -1.0;' ' 5.4 2.0 -4.9'))
    expected = np.reshape(np.asarray(expected), (1, 2, 3, 1))

    tf_image = constant_op.constant(
        image, shape=(1, 3, 3, 1), dtype=dtypes.float32)
    vert_gradients = layers_lib.conv2d_in_plane(
        tf_image,
        weights_initializer=init_ops.constant_initializer([1, -1]),
        kernel_size=[2, 1],
        padding='VALID',
        activation_fn=None)
    init_op = variables_lib.global_variables_initializer()

    with self.test_session() as sess:
      sess.run(init_op)
      result = sess.run(vert_gradients)

      self.assertAllClose(result, expected, rtol=1e-5, atol=1e-5)


class DenseToSparseTest(test.TestCase):

  def testDenseFromConstantToSparse(self):
    expected_constant = np.reshape(np.arange(24, dtype=np.int64), (3, 4, 2))
    tensor = constant_op.constant(expected_constant)
    sparse = _layers.dense_to_sparse(tensor)
<<<<<<< HEAD
    dense = sparse_ops.sparse_to_dense(
        sparse.indices, sparse.dense_shape, sparse.values)
=======
    dense = sparse_ops.sparse_to_dense(sparse.indices, sparse.dense_shape,
                                       sparse.values)
>>>>>>> 78e4ed15
    with self.test_session() as sess:
      constant = sess.run(dense)
      self.assertAllEqual(expected_constant, constant)

<<<<<<< HEAD
=======

>>>>>>> 78e4ed15
class DropoutTest(test.TestCase):

  def testCreateDropout(self):
    height, width = 3, 3
    with self.test_session():
      images = np.random.uniform(size=(5, height, width, 3))
      output = _layers.dropout(images)
      self.assertEqual(output.op.name, 'Dropout/dropout/mul')
      output.get_shape().assert_is_compatible_with(
          ops.convert_to_tensor(images).get_shape())

  def testCreateDropoutWithConstantTrue(self):
    height, width = 3, 3
    with self.test_session():
      is_training = constant_op.constant(True)
      images = random_ops.random_uniform((5, height, width, 3), seed=1)
      output = _layers.dropout(images, is_training=is_training)
      output.get_shape().assert_is_compatible_with(images.get_shape())

  def testCreateDropoutWithConstantFalse(self):
    height, width = 3, 3
    with self.test_session():
      is_training = constant_op.constant(False)
      images = random_ops.random_uniform((5, height, width, 3), seed=1)
      output = _layers.dropout(images, is_training=is_training)
      output.get_shape().assert_is_compatible_with(images.get_shape())

  def testCreateDropoutWithPlaceholder(self):
    height, width = 3, 3
    with self.test_session():
      is_training = array_ops.placeholder(dtype=dtypes.bool, shape=[])
      images = random_ops.random_uniform((5, height, width, 3), seed=1)
      output = _layers.dropout(images, is_training=is_training)
      self.assertEqual(output.op.name, 'Dropout/cond/Merge')
      output.get_shape().assert_is_compatible_with(images.get_shape())

  def testCollectOutputs(self):
    height, width = 3, 3
    with self.test_session():
      images = random_ops.random_uniform((5, height, width, 3), seed=1)
      output = _layers.dropout(images, outputs_collections='outputs')
      c_output = ops.get_collection('outputs')[0]
      self.assertEqual(c_output.aliases, ['Dropout'])
      self.assertEqual(c_output, output)

  def testDropout(self):
    height, width = 10, 10
    with self.test_session() as sess:
      images = random_ops.random_uniform(
          (5, height, width, 3), seed=1, name='images')
      num_elem_initial = math_ops.reduce_mean(math_ops.to_float(images > 0))
      output = _layers.dropout(images)
      num_elem = math_ops.reduce_mean(math_ops.to_float(output > 0))
      num_elem, num_elem_initial = sess.run([num_elem, num_elem_initial])
      self.assertLess(num_elem, num_elem_initial / 2 + 0.1)
      self.assertGreater(num_elem, num_elem_initial / 2 - 0.1)

  def testDropoutSeed(self):
    """Test that providing the same seed produces the same result."""
    height, width = 10, 10
    with self.test_session() as sess:
      images = random_ops.random_uniform(
          (5, height, width, 3), seed=1, name='images')
      output1 = _layers.dropout(images, seed=1)
      output2 = _layers.dropout(images, seed=1)
      self.assertAllEqual(*sess.run([output1, output2]))

  def testCreateDropoutNoTraining(self):
    height, width = 3, 3
    with self.test_session() as sess:
      images = random_ops.random_uniform(
          (5, height, width, 3), seed=1, name='images')
      num_elem_initial = math_ops.reduce_mean(math_ops.to_float(images > 0))
      output = _layers.dropout(images, is_training=False)
      num_elem = math_ops.reduce_mean(math_ops.to_float(output > 0))
      num_elem, num_elem_initial = sess.run([num_elem, num_elem_initial])
      self.assertEqual(num_elem, num_elem_initial)
      outputs, inputs = sess.run([output, images])
      self.assertAllClose(outputs, inputs)

  def testCreateFCFollowByDropout(self):
    height, width = 3, 3
    with self.test_session() as sess:
      images = random_ops.random_uniform(
          (5, height, width, 3), seed=1, name='images')
      output = _layers.fully_connected(images, 50)
      num_elem_initial = math_ops.reduce_mean(math_ops.to_float(output > 0))
      output = _layers.dropout(output)
      num_elem = math_ops.reduce_mean(math_ops.to_float(output > 0))
      sess.run(variables_lib.global_variables_initializer())
      num_elem, num_elem_initial = sess.run([num_elem, num_elem_initial])
      self.assertLess(num_elem, num_elem_initial / 2 + 0.1)
      self.assertGreater(num_elem, num_elem_initial / 2 - 0.1)

  def testCreateFCWithDropout(self):
    height, width = 3, 3
    with self.test_session() as sess:
      images = random_ops.random_uniform(
          (5, height, width, 3), seed=1, name='images')
      output = _layers.fully_connected(
          images, 50, normalizer_fn=_layers.dropout)
      num_elem = math_ops.reduce_mean(math_ops.to_float(output > 0))
      sess.run(variables_lib.global_variables_initializer())
      num_elem = sess.run(num_elem)
      self.assertLess(num_elem, 0.5)
      self.assertGreater(num_elem, 0.1)


class FlattenTest(test.TestCase):

  def testInvalidRank(self):
    with ops.Graph().as_default() as g, self.test_session(g):
      inputs = array_ops.placeholder(dtype=dtypes.float32)
      inputs.set_shape(tensor_shape.TensorShape((5,)))
      with self.assertRaisesRegexp(ValueError, 'incompatible with the layer'):
        _layers.flatten(inputs)

  def testUnknownLastDim(self):
    with ops.Graph().as_default() as g, self.test_session(g):
      inputs = array_ops.placeholder(dtype=dtypes.float32)
      inputs.set_shape(tensor_shape.TensorShape((5, None)))
      output = _layers.flatten(inputs)
      self.assertEqual(output.get_shape().as_list(), [5, None])

  def testCollectOutputs(self):
    height, width = 3, 3
    with self.test_session():
      images = np.random.uniform(size=(5, height, width, 3))
      output = _layers.flatten(images, outputs_collections='outputs')
      c_output = ops.get_collection('outputs')[0]
      self.assertEqual(c_output.aliases, ['Flatten'])
      self.assertEqual(c_output, output)

  def testFlatten4D(self):
    height, width = 3, 3
    with self.test_session():
      images = random_ops.random_uniform(
          (5, height, width, 3), seed=1, name='images')
      output = _layers.flatten(images)
      self.assertEqual(output.get_shape().num_elements(),
                       images.get_shape().num_elements())
      self.assertEqual(output.get_shape()[0], images.get_shape()[0])

  def testFlatten3D(self):
    height, width = 3, 3
    with self.test_session():
      images = random_ops.random_uniform(
          (5, height, width), seed=1, name='images')
      output = _layers.flatten(images)
      self.assertEqual(output.get_shape().num_elements(),
                       images.get_shape().num_elements())
      self.assertEqual(output.get_shape()[0], images.get_shape()[0])

  def testFlattenBatchSize(self):
    height, width = 3, 3
    with self.test_session() as sess:
      images = random_ops.random_uniform(
          (5, height, width, 3), seed=1, name='images')
      inputs = array_ops.placeholder(dtypes.int32, (None, height, width, 3))
      output = _layers.flatten(inputs)
      self.assertEqual(output.get_shape().as_list(), [None, height * width * 3])
      output = sess.run(output, {inputs: images.eval()})
      self.assertEqual(output.size, images.get_shape().num_elements())
      self.assertEqual(output.shape[0], images.get_shape()[0])

  def testUnknownDims(self):
    height = width = depth = 3
    with self.test_session() as sess:
      images = random_ops.random_uniform(
          (5, height, width, depth), seed=1, name='images')
      inputs = array_ops.placeholder(dtypes.int32, (None, None, None, None))
      output = _layers.flatten(inputs)
      output = sess.run(output, {inputs: images.eval()})
      self.assertEqual(output.size, images.get_shape().num_elements())
      self.assertEqual(output.shape[0], images.get_shape()[0])


def _sparsify(array, threshold=0.5):
  array[array < threshold] = 0
  non_zero = np.where(array)
  indices = np.vstack(non_zero).T
  values = array[non_zero]
  shape = array.shape
  return indices, values, shape


class PartialFlattenTest(test.TestCase):

  def testDensePartialFlatten(self):
    """Test `_inner_flatten` on `Tensor`s."""
    shape = [2, 3, 4, 5, 6]
    np.random.seed(5446)
    inputs = np.random.randint(0, 100, size=shape)

    for new_rank in [1, 2, 3, 4, 5]:
      expected_new_shape = (
          shape[:new_rank - 1] + [np.prod(shape[new_rank - 1:])])
      expected_flattened = np.reshape(inputs, expected_new_shape)

      flattened_t = _layers._inner_flatten(inputs, new_rank)
      static_shape = flattened_t.get_shape().as_list()
      self.assertEqual(static_shape, expected_new_shape)
      with self.test_session() as sess:
        flattened = sess.run(flattened_t)
      np.testing.assert_array_equal(expected_flattened, flattened)

  def testSparsePartialFlatten(self):
    """Test `_inner_flatten` on `SparseTensor`s."""
    shape = [4, 3, 11, 6]
    np.random.seed(10301)
    random_ = np.random.rand(*shape)
    indices, values, _ = _sparsify(random_)

    for new_rank in [1, 2, 3]:
      expected_shape = (shape[:new_rank - 1] + [np.prod(shape[new_rank - 1:])])
      reshaped_random_ = np.reshape(random_, expected_shape)
      expected_indices, expected_values, _ = _sparsify(reshaped_random_)

      inputs_t = sparse_tensor.SparseTensor(indices, values, shape)

      flattened_t = _layers._inner_flatten(inputs_t, new_rank)

      with self.test_session() as sess:
        flattened = sess.run(flattened_t)

      np.testing.assert_array_equal(expected_indices, flattened.indices)
      np.testing.assert_array_equal(expected_values, flattened.values)
      np.testing.assert_array_equal(expected_shape, flattened.dense_shape)

  def testIncompleteShape(self):
    """Test `_inner_flatten` shape inference for incomplete shapes."""
    shape = [2, None, 4, None, 5, 6]
    inputs = array_ops.placeholder(dtypes.int32)
    inputs.set_shape(shape)

    flattened1 = _layers._inner_flatten(inputs, 1)
    self.assertEqual([None], flattened1.get_shape().as_list())

    flattened2 = _layers._inner_flatten(inputs, 2)
    self.assertEqual([2, None], flattened2.get_shape().as_list())

    flattened3 = _layers._inner_flatten(inputs, 3)
    self.assertEqual([2, None, None], flattened3.get_shape().as_list())

    flattened4 = _layers._inner_flatten(inputs, 4)
    self.assertEqual([2, None, 4, None], flattened4.get_shape().as_list())

    flattened5 = _layers._inner_flatten(inputs, 5)
    self.assertEqual([2, None, 4, None, 30], flattened5.get_shape().as_list())

  def testDenseFlattenRankAssertion(self):
    """Test `_inner_flatten` rank assertion for dense tensors."""
    shape = [2, 3]
    new_rank = 3
    inputs = array_ops.placeholder(dtypes.int32)
    inputs.set_shape(shape)

    with self.assertRaisesRegexp(ValueError,
                                 'inputs has rank less than new_rank'):
      _layers._inner_flatten(inputs, new_rank)

  def testSparseFlattenRankAssertion(self):
    """Test `_inner_flatten` rank assertion for sparse tensors."""
    shape = [2, 3]
    new_rank = 3
    np.random.seed(10301)
    random_ = np.random.rand(*shape)
    indices, values, _ = _sparsify(random_)
    inputs = sparse_tensor.SparseTensor(indices, values, shape)

    with self.assertRaisesRegexp(ValueError,
                                 'Inputs has rank less than new_rank'):
      _layers._inner_flatten(inputs, new_rank)


class FCTest(test.TestCase):

  def testCreateFC(self):
    height, width = 3, 3
    for layer_fn in (_layers.fully_connected, layers_lib.relu):
      with ops.Graph().as_default() as g, self.test_session(g):
        inputs = np.random.uniform(size=(5, height * width * 3))
        output = layer_fn(inputs, 32)
        self.assertEqual(output.op.name, 'fully_connected/Relu')
        self.assertListEqual(output.get_shape().as_list(), [5, 32])
        weights = variables.get_variables_by_name('weights')[0]
        self.assertListEqual(weights.get_shape().as_list(), [3 * 3 * 3, 32])
        biases = variables.get_variables_by_name('biases')[0]
        self.assertListEqual(biases.get_shape().as_list(), [32])

  def testCreateFCWithScope(self):
    height, width = 3, 3
    with self.test_session():
      inputs = random_ops.random_uniform((5, height * width * 3), seed=1)
      output = _layers.fully_connected(inputs, 32, scope='fc1')
      self.assertEqual(output.op.name, 'fc1/Relu')

  def testCreateFCWithCollection(self):
    height, width = 3, 3
    inputs = random_ops.random_uniform((5, height * width * 3), seed=1)
    with ops.name_scope('fe'):
      fc = _layers.fully_connected(
          inputs, 7, outputs_collections='outputs', scope='fc')
    output_collected = ops.get_collection('outputs')[0]
    self.assertEqual(output_collected.aliases, ['fc'])
    self.assertEqual(output_collected, fc)

  def testCreateFcCreatesWeightsAndBiasesVars(self):
    height, width = 3, 3
    inputs = random_ops.random_uniform((5, height * width * 3), seed=1)
    with self.test_session():
      self.assertFalse(variables.get_variables('fc1/weights'))
      self.assertFalse(variables.get_variables('fc1/biases'))
      _layers.fully_connected(inputs, 32, scope='fc1')
      self.assertTrue(variables.get_variables('fc1/weights'))
      self.assertTrue(variables.get_variables('fc1/biases'))

  def testReuseVars(self):
    height, width = 3, 3
    inputs = random_ops.random_uniform((5, height * width * 3), seed=1)
    with self.test_session():
      _layers.fully_connected(inputs, 32, scope='fc1')
      self.assertEqual(len(variables.get_variables('fc1')), 2)
      _layers.fully_connected(inputs, 32, scope='fc1', reuse=True)
      self.assertEqual(len(variables.get_variables('fc1')), 2)

  def testNonReuseVars(self):
    height, width = 3, 3
    inputs = random_ops.random_uniform((5, height * width * 3), seed=1)
    with self.test_session():
      _layers.fully_connected(inputs, 32)
      self.assertEqual(len(variables.get_variables('fully_connected')), 2)
      _layers.fully_connected(inputs, 32)
      self.assertEqual(len(variables.get_variables('fully_connected')), 4)

  def testReuseWithRegularizer(self):
    height, width = 3, 3
    regularizer = lambda x: math_ops.reduce_sum(x) * 1e-3
    inputs = random_ops.random_uniform((5, height * width * 3), seed=1)

    _layers.fully_connected(
        inputs, 32, scope='fc1', weights_regularizer=regularizer)
    self.assertEqual(
        len(ops.get_collection(ops.GraphKeys.REGULARIZATION_LOSSES)), 1)
    self.assertEqual(len(losses.get_regularization_losses()), 1)
    _layers.fully_connected(
        inputs, 32, scope='fc1', weights_regularizer=regularizer, reuse=True)
    self.assertEqual(
        len(ops.get_collection(ops.GraphKeys.REGULARIZATION_LOSSES)), 1)
    self.assertEqual(len(losses.get_regularization_losses()), 1)

    with variable_scope.variable_scope('outer', reuse=False):
      _layers.fully_connected(inputs, 32, weights_regularizer=regularizer)
      self.assertEqual(
          len(ops.get_collection(ops.GraphKeys.REGULARIZATION_LOSSES)), 2)
      self.assertEqual(len(losses.get_regularization_losses()), 2)
    with variable_scope.variable_scope('outer', reuse=True):
      _layers.fully_connected(inputs, 32, weights_regularizer=regularizer)
      self.assertEqual(
          len(ops.get_collection(ops.GraphKeys.REGULARIZATION_LOSSES)), 2)
      self.assertEqual(len(losses.get_regularization_losses()), 2)

  def testCreateFCWithoutActivation(self):
    height, width = 3, 3
    with self.test_session():
      inputs = random_ops.random_uniform((5, height * width * 3), seed=1)
      output = _layers.fully_connected(inputs, 32, activation_fn=None)
      self.assertEqual(output.op.name, 'fully_connected/BiasAdd')

  def testCreateFCWithWD(self):
    height, width = 3, 3
    with self.test_session() as sess:
      inputs = random_ops.random_uniform((5, height * width * 3), seed=1)
      weight_decay = regularizers.l2_regularizer(0.01)
      _layers.fully_connected(inputs, 32, weights_regularizer=weight_decay)
      wd = ops.get_collection(ops.GraphKeys.REGULARIZATION_LOSSES)[0]
      self.assertEqual(wd.op.name,
                       'fully_connected/kernel/Regularizer/l2_regularizer')
      sess.run(variables_lib.global_variables_initializer())
      self.assertLess(sess.run(wd), 0.4)

  def testCreateFCWithBD(self):
    height, width = 3, 3
    with self.test_session() as sess:
      inputs = random_ops.random_uniform((5, height * width * 3), seed=1)
      bias_decay = regularizers.l2_regularizer(0.01)
      _layers.fully_connected(inputs, 32, biases_regularizer=bias_decay)
      wd = ops.get_collection(ops.GraphKeys.REGULARIZATION_LOSSES)[0]
      self.assertEqual(wd.op.name,
                       'fully_connected/bias/Regularizer/l2_regularizer')
      sess.run(variables_lib.global_variables_initializer())
      self.assertLess(sess.run(wd), 0.4)

  def testCreateNoRegularizers(self):
    height, width = 3, 3
    with self.test_session():
      inputs = random_ops.random_uniform((5, height * width * 3), seed=1)
      _layers.fully_connected(inputs, 32)
      self.assertEqual(
          ops.get_collection(ops.GraphKeys.REGULARIZATION_LOSSES), [])

  def testReuseFCWithWD(self):
    height, width = 3, 3
    with self.test_session():
      inputs = random_ops.random_uniform((5, height * width * 3), seed=1)
      weight_decay = regularizers.l2_regularizer(0.01)
      _layers.fully_connected(
          inputs, 32, weights_regularizer=weight_decay, scope='FC')
      self.assertEqual(len(variables.get_variables()), 2)
      self.assertEqual(
          len(ops.get_collection(ops.GraphKeys.REGULARIZATION_LOSSES)), 1)
      _layers.fully_connected(
          inputs, 32, weights_regularizer=weight_decay, scope='FC', reuse=True)
      self.assertEqual(len(variables.get_variables()), 2)
      self.assertEqual(
          len(ops.get_collection(ops.GraphKeys.REGULARIZATION_LOSSES)), 1)

  def testFCWithBatchNorm(self):
    height, width = 3, 3
    with self.test_session():
      images = random_ops.random_uniform((5, height * width * 3), seed=1)
      with arg_scope(
          [_layers.fully_connected],
          normalizer_fn=_layers.batch_norm,
          normalizer_params={
              'decay': 0.9
          }):
        net = _layers.fully_connected(images, 27)
        net = _layers.fully_connected(net, 27)
      self.assertEqual(len(variables.get_variables()), 8)
      self.assertEqual(
          len(variables.get_variables('fully_connected/BatchNorm')), 3)
      self.assertEqual(
          len(variables.get_variables('fully_connected_1/BatchNorm')), 3)

  def testReuseFCWithBatchNorm(self):
    height, width = 3, 3
    with self.test_session():
      images = random_ops.random_uniform((5, height * width * 3), seed=1)
      with arg_scope(
          [_layers.fully_connected],
          normalizer_fn=_layers.batch_norm,
          normalizer_params={
              'decay': 0.9
          }):
        net = _layers.fully_connected(images, 27, scope='fc1')
        net = _layers.fully_connected(net, 27, scope='fc1', reuse=True)
      self.assertEqual(len(variables.get_variables()), 4)
      self.assertEqual(len(variables.get_variables('fc1/BatchNorm')), 3)


class BatchNormTest(test.TestCase):

  def _addBesselsCorrection(self, sample_size, expected_var):
    correction_factor = sample_size / (sample_size - 1)
    expected_var *= correction_factor
    return expected_var, correction_factor

  def testBatchNormCenterFalse(self):
    a = array_ops.placeholder(dtype=dtypes.float32, shape=(10, 10, 10, 10))
    # Test that center=False builds a valid graph.
    _layers.batch_norm(
        a, center=False, data_format='NCHW', zero_debias_moving_mean=True)

  def testUnknownShape(self):
    with ops.Graph().as_default() as g, self.test_session(g):
      inputs = array_ops.placeholder(dtype=dtypes.float32)
      with self.assertRaisesRegexp(ValueError, 'undefined rank'):
        _layers.batch_norm(inputs)

  def testInvalidDataFormat(self):
    with ops.Graph().as_default() as g, self.test_session(g):
      inputs = array_ops.placeholder(dtype=dtypes.float32)
      with self.assertRaisesRegexp(
          ValueError, 'data_format has to be either NCHW or NHWC.'):
        _layers.batch_norm(inputs, data_format='CHWN')

  def testUnknownChannelsDimNHWC(self):
    with ops.Graph().as_default() as g, self.test_session(g):
      inputs = array_ops.placeholder(dtype=dtypes.float32)
      inputs.set_shape(tensor_shape.TensorShape((5, 3, 3, None)))
      with self.assertRaisesRegexp(ValueError, 'undefined'):
        _layers.batch_norm(inputs, data_format='NHWC')

  def testUnknownChannelsDimNCHW(self):
    with ops.Graph().as_default() as g, self.test_session(g):
      inputs = array_ops.placeholder(dtype=dtypes.float32)
      inputs.set_shape(tensor_shape.TensorShape((5, None, 3, 3)))
      with self.assertRaisesRegexp(ValueError, 'undefined'):
        _layers.batch_norm(inputs, data_format='NCHW')

  def _testCreateOp(self, fused, dtype=None):
    if dtype is None:
      dtype = dtypes.float32
    height, width = 3, 3
    with self.test_session():
      images = np.random.uniform(size=(5, height, width, 3)).astype(
          dtype.as_numpy_dtype)
      output = _layers.batch_norm(images, fused=fused)
      expected_name = ('BatchNorm/FusedBatchNorm'
                       if fused else 'BatchNorm/batchnorm')
      self.assertTrue(output.op.name.startswith(expected_name))
      self.assertListEqual(output.get_shape().as_list(), [5, height, width, 3])
      self.assertEqual(
          ops.get_collection(ops.GraphKeys.REGULARIZATION_LOSSES), [])

  def testCreateOpDefault(self):
    self._testCreateOp(False)

  def testCreateOpFused(self):
    self._testCreateOp(True)

  def testCreateOpFusedFloat16(self):
    self._testCreateOp(True, dtypes.float16)

  def _testCreateOpBetaRegularizer(self, fused=True):
    height, width = 3, 3
    with self.test_session():
      reg = lambda x: 0.1 * math_ops.reduce_sum(x)
      images = np.random.uniform(size=(5, height, width, 3)).astype('f')
      _layers.batch_norm(images, param_regularizers={'beta': reg}, fused=fused)
      self.assertEqual(
          len(ops.get_collection(ops.GraphKeys.REGULARIZATION_LOSSES)), 1)
      beta_decay = ops.get_collection(ops.GraphKeys.REGULARIZATION_LOSSES)[0]
      self.assertEqual(beta_decay.op.name, 'BatchNorm/beta/Regularizer/mul')

  def testCreateOpBetaRegularizerFused(self):
    self._testCreateOpBetaRegularizer(fused=True)

  def testCreateOpBetaRegularizerNonFused(self):
    self._testCreateOpBetaRegularizer(fused=False)

  def _testCreateOpGammaRegularizer(self, fused=True):
    height, width = 3, 3
    with self.test_session():
      reg = lambda x: 0.1 * math_ops.reduce_sum(x)
      images = np.random.uniform(size=(5, height, width, 3)).astype('f')
      _layers.batch_norm(
          images, param_regularizers={'gamma': reg}, scale=True, fused=fused)
      self.assertEqual(
          len(ops.get_collection(ops.GraphKeys.REGULARIZATION_LOSSES)), 1)
      gamma_decay = ops.get_collection(ops.GraphKeys.REGULARIZATION_LOSSES)[0]
      self.assertEqual(gamma_decay.op.name, 'BatchNorm/gamma/Regularizer/mul')

  def testCreateOpGammaRegularizerFused(self):
    self._testCreateOpGammaRegularizer(fused=True)

  def testCreateOpGammaRegularizerNonFused(self):
    self._testCreateOpGammaRegularizer(fused=False)

  def testCreateVariables(self):
    height, width = 3, 3
    with self.test_session():
      images = random_ops.random_uniform((5, height, width, 3), seed=1)
      _layers.batch_norm(images, scale=True)
      beta = variables.get_variables_by_name('beta')[0]
      gamma = variables.get_variables_by_name('gamma')[0]
      self.assertEqual(beta.op.name, 'BatchNorm/beta')
      self.assertEqual(gamma.op.name, 'BatchNorm/gamma')
      moving_mean = variables.get_variables_by_name('moving_mean')[0]
      moving_variance = variables.get_variables_by_name('moving_variance')[0]
      self.assertEqual(moving_mean.op.name, 'BatchNorm/moving_mean')
      self.assertEqual(moving_variance.op.name, 'BatchNorm/moving_variance')

  def testMovingAverageVariables(self):
    height, width = 3, 3
    with self.test_session():
      images = random_ops.random_uniform((5, height, width, 3), seed=1)
      _layers.batch_norm(images, scale=True)
      self.assertEqual(len(variables.get_model_variables()), 4)
      moving_mean = variables.get_variables_by_name('moving_mean')[0]
      moving_variance = variables.get_variables_by_name('moving_variance')[0]
      self.assertEqual(moving_mean.op.name, 'BatchNorm/moving_mean')
      self.assertEqual(moving_variance.op.name, 'BatchNorm/moving_variance')

  def testMovingAverageVariablesZeroDebias(self):
    height, width = 3, 3
    with self.test_session():
      images = random_ops.random_uniform((5, height, width, 3), seed=1)
      _layers.batch_norm(
          images, scale=True, zero_debias_moving_mean=True, fused=False)
      self.assertEqual(len(variables.get_model_variables()), 6)
      moving_mean = variables.get_variables_by_name('moving_mean')[0]
      moving_variance = variables.get_variables_by_name('moving_variance')[0]
      biased = variables.get_variables_by_name('biased')[0]
      local_step = variables.get_variables_by_name('local_step')[0]
      self.assertEqual(moving_mean.op.name, 'BatchNorm/moving_mean')
      self.assertEqual(moving_variance.op.name, 'BatchNorm/moving_variance')
      self.assertEqual(biased.op.name, 'BatchNorm/BatchNorm/moving_mean/biased')
      self.assertEqual(local_step.op.name,
                       'BatchNorm/BatchNorm/moving_mean/local_step')

  def testUpdatesCollection(self):
    height, width = 3, 3
    with self.test_session():
      images = random_ops.random_uniform((5, height, width, 3), seed=1)
      _layers.batch_norm(images, updates_collections='my_update_ops')
      update_layers = ops.get_collection('my_update_ops')
      update_moving_mean = update_layers[0]
      update_moving_variance = update_layers[1]
      self.assertEqual(update_moving_mean.op.name, 'BatchNorm/AssignMovingAvg')
      self.assertEqual(update_moving_variance.op.name,
                       'BatchNorm/AssignMovingAvg_1')

  def testVariablesCollections(self):
    variables_collections = {
        'beta': ['beta'],
        'gamma': ['gamma'],
        'moving_mean': ['moving_mean'],
        'moving_variance': ['moving_variance'],
    }
    images = random_ops.random_uniform((5, 5, 5, 3), seed=1)
    _layers.batch_norm(
        images, scale=True, variables_collections=variables_collections)
    for var_name, collection_names in variables_collections.items():
      collection = ops.get_collection(collection_names[0])
      self.assertEqual(len(collection), 1)
      var_name_in_collection = collection[0].op.name
      self.assertEqual(var_name_in_collection, 'BatchNorm/' + var_name)

  def testReuseVariables(self):
    height, width = 3, 3
    with self.test_session():
      images = random_ops.random_uniform((5, height, width, 3), seed=1)
      _layers.batch_norm(images, scale=True, scope='bn')
      _layers.batch_norm(images, scale=True, scope='bn', reuse=True)
      beta = variables.get_variables_by_name('beta')
      gamma = variables.get_variables_by_name('gamma')
      self.assertEqual(len(beta), 1)
      self.assertEqual(len(gamma), 1)
      moving_mean = variables.get_variables_by_name('moving_mean')
      moving_variance = variables.get_variables_by_name('moving_variance')
      moving_vars = moving_mean + moving_variance
      self.assertEqual(len(moving_vars), 2)

  def testReuseUpdateOps(self):
    height, width = 3, 3
    with self.test_session():
      images = random_ops.random_uniform((5, height, width, 3), seed=1)
      with arg_scope([_layers.batch_norm], updates_collections='update_ops'):
        _layers.batch_norm(images, scope='bn')
        self.assertEqual(len(ops.get_collection('update_ops')), 2)
        _layers.batch_norm(images, scope='bn', reuse=True)
        self.assertEqual(len(ops.get_collection('update_ops')), 4)

  def testCreateMovingVars(self):
    height, width = 3, 3
    with self.test_session():
      images = random_ops.random_uniform((5, height, width, 3), seed=1)
      _ = _layers.batch_norm(images)
      moving_mean = variables.get_variables('BatchNorm/moving_mean')
      self.assertEqual(len(moving_mean), 1)
      self.assertEqual(moving_mean[0].op.name, 'BatchNorm/moving_mean')
      moving_variance = variables.get_variables('BatchNorm/moving_variance')
      self.assertEqual(len(moving_variance), 1)
      self.assertEqual(moving_variance[0].op.name, 'BatchNorm/moving_variance')

  def testZeroDebiasMovingMean(self):
    height, width = 3, 3
    batch_size = 10
    channels = 3
    np.random.seed(1)
    image_shape = (batch_size, height, width, channels)
    axis = (0, 1, 2)
    image_values = np.random.rand(*image_shape)
    expected_mean = np.mean(image_values, axis=axis)
    expected_var = np.var(image_values, axis=axis)

    images = constant_op.constant(
        image_values, shape=image_shape, dtype=dtypes.float32)
    output = _layers.batch_norm(
        images,
        decay=0.1,
        updates_collections=None,
        zero_debias_moving_mean=True,
        fused=False)
    moving_mean = variables.get_variables_by_name('BatchNorm/moving_mean')[0]
    moving_variance = variables.get_variables_by_name('moving_variance')[0]
    biased = variables.get_variables_by_name('biased')[0]
    local_step = variables.get_variables_by_name('local_step')[0]
    with self.test_session() as sess:
      sess.run(variables_lib.global_variables_initializer())
      self.assertAllClose(local_step.eval(), 0)
      self.assertAllClose(moving_mean.eval(), [0] * channels)
      self.assertAllClose(biased.eval(), [0] * channels)
      self.assertAllClose(moving_variance.eval(), [1] * channels)
      for i in range(10):
        self.assertAllClose(local_step.eval(), i)
        sess.run([output])
        # In this case moving_mean == expected_mean after each update
        self.assertAllClose(moving_mean.eval(), expected_mean)

      # After 10 updates with decay 0.1 moving_mean == expected_mean,
      # biased == expected_mean and moving_variance == expected_var.
      self.assertAllClose(moving_mean.eval(), expected_mean)
      self.assertAllClose(moving_variance.eval(), expected_var)
      self.assertAllClose(biased.eval(), expected_mean)

  def _testNoneUpdatesCollections(self,
                                  fused,
                                  data_format='NHWC',
                                  zero_debias_moving_mean=False):
    height, width = 2, 2
    batch_size = 10
    channels = 3
    np.random.seed(1)
    use_gpu = fused
    with self.test_session(use_gpu=use_gpu) as sess:
      if data_format == 'NHWC':
        image_shape = (batch_size, height, width, channels)
        axis = (0, 1, 2)
      else:
        image_shape = (batch_size, channels, height, width)
        axis = (0, 2, 3)
      image_values = np.random.rand(*image_shape)
      expected_mean = np.mean(image_values, axis=axis)
      expected_var = np.var(image_values, axis=axis)
      if fused:
        # Add Bessel's correction
        expected_var, _ = self._addBesselsCorrection(
            batch_size * height * width, expected_var)
      images = constant_op.constant(
          image_values, shape=image_shape, dtype=dtypes.float32)
      output = _layers.batch_norm(
          images,
          decay=0.1,
          updates_collections=None,
          fused=fused,
          data_format=data_format,
          zero_debias_moving_mean=zero_debias_moving_mean)
      # updates_ops are not added to UPDATE_OPS collection.
      self.assertEqual(ops.get_collection(ops.GraphKeys.UPDATE_OPS), [])
      # Initialize all variables
      sess.run(variables_lib.global_variables_initializer())
      moving_mean = variables.get_variables('BatchNorm/moving_mean')[0]
      moving_variance = variables.get_variables('BatchNorm/moving_variance')[0]
      mean, variance = sess.run([moving_mean, moving_variance])
      # After initialization moving_mean == 0 and moving_variance == 1.
      self.assertAllClose(mean, [0] * channels)
      self.assertAllClose(variance, [1] * channels)
      for _ in range(10):
        sess.run([output])
        if zero_debias_moving_mean:
          # In this case moving_mean == expected_mean after update
          self.assertAllClose(moving_mean.eval(), expected_mean)
      mean = moving_mean.eval()
      variance = moving_variance.eval()
      # After 10 updates with decay 0.1 moving_mean == expected_mean and
      # moving_variance == expected_var.
      self.assertAllClose(mean, expected_mean)
      self.assertAllClose(variance, expected_var)

  def testNoneUpdatesCollectionsNHWC(self):
    self._testNoneUpdatesCollections(False, data_format='NHWC')

  def testNoneUpdatesCollectionsNCHW(self):
    self._testNoneUpdatesCollections(False, data_format='NCHW')

  def testNoneUpdatesCollectionsNHWCZeroDebias(self):
    self._testNoneUpdatesCollections(
        False, data_format='NHWC', zero_debias_moving_mean=True)

  def testNoneUpdatesCollectionsNCHWZeroDebias(self):
    self._testNoneUpdatesCollections(
        False, data_format='NCHW', zero_debias_moving_mean=True)

  def testNoneUpdatesCollectionsFusedNCHW(self):
    if test.is_gpu_available(cuda_only=True):
      self._testNoneUpdatesCollections(True, data_format='NCHW')

  def testNoneUpdatesCollectionsFusedNHWC(self):
    self._testNoneUpdatesCollections(True, data_format='NHWC')

  def testNoneUpdatesCollectionsFusedNCHWZeroDebias(self):
    if test.is_gpu_available(cuda_only=True):
      self._testNoneUpdatesCollections(
          True, data_format='NCHW', zero_debias_moving_mean=True)

  def testNoneUpdatesCollectionsFusedNHWCZeroDebias(self):
    self._testNoneUpdatesCollections(
        True, data_format='NHWC', zero_debias_moving_mean=True)

  def _testDelayedUpdateMovingVars(self,
                                   fused,
                                   data_format='NHWC',
                                   zero_debias_moving_mean=False):
    height, width = 2, 2
    batch_size = 10
    channels = 3
    np.random.seed(1)
    use_gpu = fused
    with self.test_session(use_gpu=use_gpu) as sess:
      if data_format == 'NHWC':
        image_shape = (batch_size, height, width, channels)
        axis = (0, 1, 2)
      else:
        image_shape = (batch_size, channels, height, width)
        axis = (0, 2, 3)
      image_values = np.random.rand(*image_shape)
      expected_mean = np.mean(image_values, axis=axis)
      expected_var = np.var(image_values, axis=axis)
      if fused:
        # Add Bessel's correction
        expected_var, correction_factor = self._addBesselsCorrection(
            batch_size * height * width, expected_var)
      images = constant_op.constant(
          image_values, shape=image_shape, dtype=dtypes.float32)
      output = _layers.batch_norm(
          images,
          decay=0.1,
          fused=fused,
          data_format=data_format,
          zero_debias_moving_mean=zero_debias_moving_mean)
      update_ops = ops.get_collection(ops.GraphKeys.UPDATE_OPS)
      # updates_ops are added to UPDATE_OPS collection.
      self.assertEqual(len(update_ops), 2)
      with ops.control_dependencies(update_ops):
        barrier = control_flow_ops.no_op(name='barrier')
      output = control_flow_ops.with_dependencies([barrier], output)
      # Initialize all variables
      sess.run(variables_lib.global_variables_initializer())
      moving_mean = variables.get_variables('BatchNorm/moving_mean')[0]
      moving_variance = variables.get_variables('BatchNorm/moving_variance')[0]
      mean, variance = sess.run([moving_mean, moving_variance])
      # After initialization moving_mean == 0 and moving_variance == 1.
      self.assertAllClose(mean, [0] * channels)
      self.assertAllClose(variance, [1] * channels)
      for _ in range(10):
        sess.run([output])
        if zero_debias_moving_mean:
          # In this case moving_mean == expected_mean after update
          self.assertAllClose(moving_mean.eval(), expected_mean)

      mean = moving_mean.eval()
      variance = moving_variance.eval()
      # After 10 updates with decay 0.1 moving_mean == expected_mean and
      # moving_variance == expected_var.
      self.assertAllClose(mean, expected_mean)
      if fused:
        # Add Bessel's correction
        moving_variance_corrected = moving_variance / correction_factor
        correct_moving_variance = state_ops.assign(moving_variance,
                                                   moving_variance_corrected)
        sess.run(correct_moving_variance)
      self.assertAllClose(variance, expected_var)

  def testDelayedUpdateMovingVarsNHWC(self):
    self._testDelayedUpdateMovingVars(False, data_format='NHWC')

  def testDelayedUpdateMovingVarsNCHW(self):
    self._testDelayedUpdateMovingVars(False, data_format='NCHW')

  def testDelayedUpdateMovingVarsFusedNCHW(self):
    if test.is_gpu_available(cuda_only=True):
      self._testDelayedUpdateMovingVars(True, data_format='NCHW')

  def testDelayedUpdateMovingVarsFusedNHWC(self):
    self._testDelayedUpdateMovingVars(True, data_format='NHWC')

  def testDelayedUpdateMovingVars(self):
    self._testDelayedUpdateMovingVars(False)

  def _testEvalMovingVars(self, zero_debias_moving_mean=False):
    height, width = 3, 3
    with self.test_session() as sess:
      image_shape = (10, height, width, 3)
      image_values = np.random.rand(*image_shape)
      expected_mean = np.mean(image_values, axis=(0, 1, 2))
      expected_var = np.var(image_values, axis=(0, 1, 2))
      images = constant_op.constant(
          image_values, shape=image_shape, dtype=dtypes.float32)
      output = _layers.batch_norm(images, decay=0.1, is_training=False)
      self.assertEqual(ops.get_collection(ops.GraphKeys.UPDATE_OPS), [])
      # Initialize all variables
      sess.run(variables_lib.global_variables_initializer())
      moving_mean = variables.get_variables('BatchNorm/moving_mean')[0]
      moving_variance = variables.get_variables('BatchNorm/moving_variance')[0]
      mean, variance = sess.run([moving_mean, moving_variance])
      # After initialization moving_mean == 0 and moving_variance == 1.
      self.assertAllClose(mean, [0] * 3)
      self.assertAllClose(variance, [1] * 3)
      # Simulate assigment from saver restore.
      init_assigns = [
          state_ops.assign(moving_mean, expected_mean),
          state_ops.assign(moving_variance, expected_var)
      ]
      sess.run(init_assigns)
      for _ in range(10):
        sess.run([output], {images: np.random.rand(*image_shape)})
      mean = moving_mean.eval()
      variance = moving_variance.eval()
      # Although we feed different images, the moving_mean and moving_variance
      # shouldn't change.
      self.assertAllClose(mean, expected_mean)
      self.assertAllClose(variance, expected_var)

  def testEvalMovingVars(self):
    self._testEvalMovingVars()

  def testEvalMovingVarsZeroDebias(self):
    self._testEvalMovingVars(True)

  def testEvalMovingVarsWithPartitioner(self):
    # This test makes sure that the moving-mean and moving-variance logic works
    # when `batch_norm` is called within a variable-scope that has a variable
    # partitioner.
    partitioner = partitioned_variables.fixed_size_partitioner(2, axis=0)
    with variable_scope.variable_scope(
        variable_scope.get_variable_scope(), partitioner=partitioner):
      self.testEvalMovingVars()

  def _testReuseVars(self, fused, zero_debias_moving_mean=False):
    height, width = 3, 3
    batch_size = 10
    channels = 3
    with self.test_session() as sess:
      image_shape = (batch_size, height, width, channels)
      image_values = np.random.rand(*image_shape)
      expected_mean = np.mean(image_values, axis=(0, 1, 2))
      expected_var = np.var(image_values, axis=(0, 1, 2))
      if fused:
        # Add Bessel's correction
        expected_var, correction_factor = self._addBesselsCorrection(
            batch_size * height * width, expected_var)
      images = constant_op.constant(
          image_values, shape=image_shape, dtype=dtypes.float32)
      output_train = _layers.batch_norm(
          images,
          decay=0.1,
          is_training=True,
          scope='BN',
          fused=fused,
          zero_debias_moving_mean=zero_debias_moving_mean)
      output_eval = _layers.batch_norm(
          images,
          decay=0.1,
          is_training=False,
          scope='BN',
          reuse=True,
          fused=fused,
          zero_debias_moving_mean=zero_debias_moving_mean)
      # Initialize all variables
      sess.run(variables_lib.global_variables_initializer())
      moving_mean = variables.get_variables('BN/moving_mean')[0]
      moving_variance = variables.get_variables('BN/moving_variance')[0]
      mean, variance = sess.run([moving_mean, moving_variance])
      # After initialization moving_mean == 0 and moving_variance == 1.
      self.assertAllClose(mean, [0] * channels)
      self.assertAllClose(variance, [1] * channels)
      update_ops = ops.get_collection(ops.GraphKeys.UPDATE_OPS)
      with ops.control_dependencies(update_ops):
        barrier = control_flow_ops.no_op(name='barrier')
      train_op = control_flow_ops.with_dependencies([barrier], output_train)
      # Before updates the outputs are different for train and eval.
      self.assertFalse(
          np.allclose(sess.run([output_train]), sess.run([output_eval])))
      for _ in range(10):
        sess.run([train_op])
      mean = moving_mean.eval()
      variance = moving_variance.eval()
      # After 10 updates with decay 0.1 moving_mean == expected_mean and
      # moving_variance == expected_var.
      self.assertAllClose(mean, expected_mean)
      if fused:
        # Add Bessel's correction
        moving_variance_corrected = moving_variance / correction_factor
        correct_moving_variance = state_ops.assign(moving_variance,
                                                   moving_variance_corrected)
        sess.run(correct_moving_variance)
      self.assertAllClose(variance, expected_var)
      # After convergence output_train and output_eval should be the same.
      self.assertAllClose(sess.run([output_train]), sess.run([output_eval]))

  def testReuseVarsDefault(self):
    self._testReuseVars(False)

  def testReuseVarsFused(self):
    self._testReuseVars(True)

  def testReuseVarsDefaultZeroDebias(self):
    self._testReuseVars(False, True)

  def testReuseVarsFusedZeroDebias(self):
    self._testReuseVars(True, True)

  def _testIsTrainingVariable(self,
                              fused,
                              data_format='NHWC',
                              zero_debias_moving_mean=False):
    height, width = 2, 2
    batch_size = 10
    channels = 3
    np.random.seed(1)
    use_gpu = fused
    np.random.seed(1)
    with self.test_session(use_gpu=use_gpu) as sess:
      if data_format == 'NHWC':
        image_shape = (batch_size, height, width, channels)
        axis = (0, 1, 2)
      else:
        image_shape = (batch_size, channels, height, width)
        axis = (0, 2, 3)
      image_values = np.random.rand(*image_shape)
      expected_mean = np.mean(image_values, axis=axis)
      expected_var = np.var(image_values, axis=axis)
      if fused:
        # Add Bessel's correction
        expected_var, correction_factor = self._addBesselsCorrection(
            batch_size * height * width, expected_var)
      images = constant_op.constant(
          image_values, shape=image_shape, dtype=dtypes.float32)
      is_training = variables_lib.Variable(True)
      output = _layers.batch_norm(
          images,
          decay=0.1,
          is_training=is_training,
          fused=fused,
          data_format=data_format,
          zero_debias_moving_mean=zero_debias_moving_mean)
      # Initialize all variables
      sess.run(variables_lib.global_variables_initializer())
      moving_mean = variables.get_variables('BatchNorm/moving_mean')[0]
      moving_variance = variables.get_variables('BatchNorm/moving_variance')[0]
      mean, variance = sess.run([moving_mean, moving_variance])
      # After initialization moving_mean == 0 and moving_variance == 1.
      self.assertAllClose(mean, [0] * channels)
      self.assertAllClose(variance, [1] * channels)
      # Before updates the outputs are different depending of is_training.
      output_true = sess.run([output], {is_training: True})
      output_false = sess.run([output], {is_training: False})
      self.assertFalse(np.allclose(output_true, output_false))
      update_ops = ops.get_collection(ops.GraphKeys.UPDATE_OPS)
      with ops.control_dependencies(update_ops):
        barrier = control_flow_ops.no_op(name='barrier')
      train_op = control_flow_ops.with_dependencies([barrier], output)
      for _ in range(10):
        sess.run([train_op])
      mean = moving_mean.eval()
      variance = moving_variance.eval()
      # After 10 updates with decay 0.1 moving_mean == expected_mean and
      # moving_variance == expected_var.
      self.assertAllClose(mean, expected_mean)
      self.assertAllClose(variance, expected_var)
      # After updates to convergence the outputs don't depend on is_training.
      output_true = sess.run([output], {is_training: True})
      if fused:
        # Add Bessel's correction
        moving_variance_corrected = moving_variance / correction_factor
        correct_moving_variance = state_ops.assign(moving_variance,
                                                   moving_variance_corrected)
        sess.run(correct_moving_variance)
      output_false = sess.run([output], {is_training: False})
      self.assertAllClose(output_true, output_false)

  def testIsTrainingVariableNHWC(self):
    self._testIsTrainingVariable(False, data_format='NHWC')

  def testIsTrainingVariableNCHW(self):
    self._testIsTrainingVariable(False, data_format='NCHW')

  def testIsTrainingVariableNHWCZeroDebias(self):
    self._testIsTrainingVariable(
        False, data_format='NHWC', zero_debias_moving_mean=True)

  def testIsTrainingVariableNCHWZeroDebias(self):
    self._testIsTrainingVariable(
        False, data_format='NCHW', zero_debias_moving_mean=True)

  def testIsTrainingVariableFusedNCHW(self):
    if test.is_gpu_available(cuda_only=True):
      self._testIsTrainingVariable(True, data_format='NCHW')

  def testIsTrainingVariableFusedNHWC(self):
    self._testIsTrainingVariable(True, data_format='NHWC')

  def testIsTrainingVariableFusedNCHWZeroDebias(self):
    if test.is_gpu_available(cuda_only=True):
      self._testIsTrainingVariable(
          True, data_format='NCHW', zero_debias_moving_mean=True)

  def testIsTrainingVariableFusedNHWCZeroDebias(self):
    self._testIsTrainingVariable(
        True, data_format='NHWC', zero_debias_moving_mean=True)

  def testNoUpdatesWhenIsTrainingFalse(self):
    height, width = 3, 3
    with self.test_session() as sess:
      image_shape = (10, height, width, 3)
      image_values = np.random.rand(*image_shape)
      images = constant_op.constant(
          image_values, shape=image_shape, dtype=dtypes.float32)
      output = _layers.batch_norm(images, decay=0.1, is_training=False)
      update_ops = ops.get_collection(ops.GraphKeys.UPDATE_OPS)
      # updates_ops are not added to UPDATE_OPS collection.
      self.assertEqual(len(update_ops), 0)
      # Initialize all variables
      sess.run(variables_lib.global_variables_initializer())
      moving_mean = variables.get_variables('BatchNorm/moving_mean')[0]
      moving_variance = variables.get_variables('BatchNorm/moving_variance')[0]
      mean, variance = sess.run([moving_mean, moving_variance])
      # After initialization moving_mean == 0 and moving_variance == 1.
      self.assertAllClose(mean, [0] * 3)
      self.assertAllClose(variance, [1] * 3)
      # When is_training is False batch_norm doesn't update moving_vars.
      for _ in range(10):
        sess.run([output])
      self.assertAllClose(moving_mean.eval(), [0] * 3)
      self.assertAllClose(moving_variance.eval(), [1] * 3)

  def testNoneUpdatesCollectionNoTraining(self):
    height, width = 3, 3
    with self.test_session() as sess:
      image_shape = (10, height, width, 3)
      image_values = np.random.rand(*image_shape)
      images = constant_op.constant(
          image_values, shape=image_shape, dtype=dtypes.float32)
      output = _layers.batch_norm(
          images, decay=0.1, updates_collections=None, is_training=False)
      # updates_ops are not added to UPDATE_OPS collection.
      self.assertEqual(ops.get_collection(ops.GraphKeys.UPDATE_OPS), [])
      # Initialize all variables
      sess.run(variables_lib.global_variables_initializer())
      moving_mean = variables.get_variables('BatchNorm/moving_mean')[0]
      moving_variance = variables.get_variables('BatchNorm/moving_variance')[0]
      mean, variance = sess.run([moving_mean, moving_variance])
      # After initialization moving_mean == 0 and moving_variance == 1.
      self.assertAllClose(mean, [0] * 3)
      self.assertAllClose(variance, [1] * 3)
      # When is_training is False batch_norm doesn't update moving_vars.
      for _ in range(10):
        sess.run([output])
      self.assertAllClose(moving_mean.eval(), [0] * 3)
      self.assertAllClose(moving_variance.eval(), [1] * 3)

  def _testNoneUpdatesCollectionIsTrainingVariable(self,
                                                   fused,
                                                   data_format='NHWC'):
    height, width = 2, 2
    batch_size = 10
    channels = 3
    np.random.seed(1)
    use_gpu = fused
    with self.test_session(use_gpu=use_gpu) as sess:
      if data_format == 'NHWC':
        image_shape = (batch_size, height, width, channels)
        axis = (0, 1, 2)
      else:
        image_shape = (batch_size, channels, height, width)
        axis = (0, 2, 3)
      image_values = np.random.rand(*image_shape)
      expected_mean = np.mean(image_values, axis=axis)
      expected_var = np.var(image_values, axis=axis)
      if fused:
        # Add Bessel's correction
        expected_var, correction_factor = self._addBesselsCorrection(
            batch_size * height * width, expected_var)
      images = constant_op.constant(
          image_values, shape=image_shape, dtype=dtypes.float32)
      is_training = variables_lib.Variable(True)
      output = _layers.batch_norm(
          images,
          decay=0.1,
          updates_collections=None,
          is_training=is_training,
          fused=fused,
          data_format=data_format)
      # updates_ops are not added to UPDATE_OPS collection.
      self.assertEqual(ops.get_collection(ops.GraphKeys.UPDATE_OPS), [])
      # Initialize all variables
      sess.run(variables_lib.global_variables_initializer())
      moving_mean = variables.get_variables('BatchNorm/moving_mean')[0]
      moving_variance = variables.get_variables('BatchNorm/moving_variance')[0]
      mean, variance = sess.run([moving_mean, moving_variance])
      # After initialization moving_mean == 0 and moving_variance == 1.
      self.assertAllClose(mean, [0] * channels)
      self.assertAllClose(variance, [1] * channels)
      # When is_training is False batch_norm doesn't update moving_vars.
      for _ in range(10):
        sess.run([output], {is_training: False})
      self.assertAllClose(moving_mean.eval(), [0] * channels)
      self.assertAllClose(moving_variance.eval(), [1] * channels)
      # Before updates the outputs are different depending of is_training.
      output_true = sess.run([output], {is_training: True})
      output_false = sess.run([output], {is_training: False})
      self.assertFalse(np.allclose(output_true, output_false))
      # When is_training is True update moving_vars.
      for _ in range(10):
        sess.run([output], {is_training: True})
      # After 10 updates with decay 0.1 moving_mean == expected_mean and
      # moving_variance == expected_var.
      self.assertAllClose(moving_mean.eval(), expected_mean)
      self.assertAllClose(moving_variance.eval(), expected_var)
      # After updates to convergence the outputs don't depend on is_training.
      output_true = sess.run([output], {is_training: True})
      if fused:
        # Add Bessel's correction
        moving_variance_corrected = moving_variance / correction_factor
        correct_moving_variance = state_ops.assign(moving_variance,
                                                   moving_variance_corrected)
        sess.run(correct_moving_variance)
      output_false = sess.run([output], {is_training: False})
      self.assertTrue(np.allclose(output_true, output_false))

  def testNoneUpdatesCollectionIsTrainingVariableNHWC(self):
    self._testNoneUpdatesCollectionIsTrainingVariable(False, data_format='NHWC')

  def testNoneUpdatesCollectionIsTrainingVariableNCHW(self):
    self._testNoneUpdatesCollectionIsTrainingVariable(False, data_format='NCHW')

  def testNoneUpdatesCollectionIsTrainingVariableFusedNCHW(self):
    if test.is_gpu_available(cuda_only=True):
      self._testNoneUpdatesCollectionIsTrainingVariable(
          True, data_format='NCHW')

  def testNoneUpdatesCollectionIsTrainingVariableFusedNHWC(self):
    self._testNoneUpdatesCollectionIsTrainingVariable(True, data_format='NHWC')

  def _testTrainMovingVars(self, fused, data_format='NHWC'):
    # Test that the gradients are stable while the moving_mean is updated.
    # Since the moving_mean is used as shift to compute the tf.momments, the
    # gradients could diverge, this test checks that gradients remains stable
    # while the moving_mean is updated.
    height, width = 7, 7
    batch_size = 10
    channels = 32
    np.random.seed(1)
    use_gpu = fused
    with self.test_session(use_gpu=use_gpu) as sess:
      if data_format == 'NHWC':
        image_shape = (batch_size, height, width, channels)
        axis = (0, 1, 2)
      else:
        image_shape = (batch_size, channels, height, width)
        axis = (0, 2, 3)
      image_values = np.random.rand(*image_shape) + 256
      expected_mean = np.mean(image_values, axis=axis)
      expected_var = np.var(image_values, axis=axis)
      if fused:
        # Add Bessel's correction
        expected_var, _ = self._addBesselsCorrection(
            batch_size * height * width, expected_var)
      images = constant_op.constant(
          image_values, shape=image_shape, dtype=dtypes.float32)
      output = _layers.batch_norm(
          images,
          decay=0.2,
          updates_collections=None,
          is_training=True,
          fused=fused,
          data_format=data_format)
      self.assertEqual(ops.get_collection(ops.GraphKeys.UPDATE_OPS), [])

      objective = math_ops.reduce_sum(output)

      [images_gradients] = gradients_impl.gradients(objective, images)
      # Initialize all variables
      sess.run(variables_lib.global_variables_initializer())
      moving_mean = variables.get_variables('BatchNorm/moving_mean')[0]
      moving_variance = variables.get_variables('BatchNorm/moving_variance')[0]
      mean, variance = sess.run([moving_mean, moving_variance])
      # After initialization moving_mean == 0 and moving_variance == 1.
      self.assertAllClose(mean, [0] * channels)
      self.assertAllClose(variance, [1] * channels)

      # Initial input gradients.
      images_gradients_value = sess.run(images_gradients)
      for _ in range(10):
        np_output, new_images_gradients = sess.run([output, images_gradients])
        # The outputs should be close to 0.0 mean and 1.0 variance
        self.assertAllClose(
            np.mean(np_output, axis=axis), [0] * channels,
            rtol=0.001,
            atol=0.001)
        self.assertAllClose(
            np.var(np_output, axis=axis), [1] * channels, rtol=0.01, atol=0.01)
        # The gradients should change slowly while updating moving_mean.
        max_diff = np.max(np.abs(images_gradients_value - new_images_gradients))
        self.assertGreaterEqual(max_diff, 0.0)
        self.assertLess(max_diff, 5e-5)
      self.assertAllClose(moving_mean.eval(), expected_mean)
      self.assertAllClose(moving_variance.eval(), expected_var)

  def testTrainMovingVarsNHWC(self):
    self._testTrainMovingVars(False, data_format='NHWC')

  def testTrainMovingVarsNCHW(self):
    self._testTrainMovingVars(False, data_format='NCHW')

  def testTrainMovingVarsFusedNCHW(self):
    if test.is_gpu_available(cuda_only=True):
      self._testTrainMovingVars(True, data_format='NCHW')

  def testTrainMovingVarsFusedNHWC(self):
    self._testTrainMovingVars(True, data_format='NHWC')

  def testCustomInitializer(self):
    height, width = 3, 3
    channels = 3
    with self.test_session() as sess:
      images = (np.ones((5, height, width, channels)) * 9.0).astype('f')
      beta = init_ops.constant_initializer(
          (np.ones(channels) * 5.0).astype('f'))
      gamma = init_ops.constant_initializer(
          (np.ones(channels) * 2.0).astype('f'))
      mean = init_ops.constant_initializer(
          (np.ones(channels) * 5.0).astype('f'))
      variance = init_ops.constant_initializer(
          (np.ones(channels) * 4.0).astype('f'))
      output = _layers.batch_norm(
          images,
          is_training=False,
          scale=True,
          epsilon=0.0,
          param_initializers={
              'beta': beta,
              'gamma': gamma,
              'moving_mean': mean,
              'moving_variance': variance,
          })
      sess.run(variables_lib.global_variables_initializer())
      outs = sess.run(output)
      self.assertAllClose(outs, images)

  def _runBatchNormalizationWithFormat(self, shape, data_format, is_training):
    channels = shape[-1]
    with self.test_session(use_gpu=True) as sess:
      images = np.arange(np.product(shape), dtype=np.float32).reshape(shape)
      beta = init_ops.constant_initializer(
          np.arange(2, channels + 2, dtype=np.float32))
      gamma = init_ops.constant_initializer(
          np.arange(10, channels + 10, dtype=np.float32) * 2.0)
      mean = init_ops.constant_initializer(
          np.arange(3, channels + 3, dtype=np.float32) * 5.0)
      variance = init_ops.constant_initializer(
          np.arange(1, channels + 1, dtype=np.float32) * 4.0)
      if data_format == 'NCHW':
        # Reshape inputs from NHWC to NCHW format.
        images = array_ops.transpose(
            images, [0, len(shape) - 1] + list(range(1,
                                                     len(shape) - 1)))
      output = _layers.batch_norm(
          images,
          is_training=is_training,
          scale=True,
          epsilon=0.5,
          param_initializers={
              'beta': beta,
              'gamma': gamma,
              'moving_mean': mean,
              'moving_variance': variance,
          },
          data_format=data_format)
      if data_format == 'NCHW':
        # Reshape outputs from NCHW back to NHWC format.
        output = array_ops.transpose(output,
                                     [0] + list(range(2, len(shape))) + [1])
      sess.run(variables_lib.global_variables_initializer())
      return sess.run(output)

  def testNHWCAndNCHWInferenceProduceSameOutput(self):
    if test.is_gpu_available(cuda_only=True):
      for shape in [[7, 3, 5], [5, 2, 3, 4], [11, 3, 2, 4, 5]]:
        nhwc = self._runBatchNormalizationWithFormat(
            data_format='NHWC', shape=shape, is_training=False)
        nchw = self._runBatchNormalizationWithFormat(
            data_format='NCHW', shape=shape, is_training=False)
        self.assertAllClose(nhwc, nchw, atol=1e-4, rtol=1e-4)

  def testNHWCAndNCHWTrainingProduceSameOutput(self):
    if test.is_gpu_available(cuda_only=True):
      for shape in [[7, 3, 5], [5, 2, 3, 4], [11, 3, 2, 4, 5]]:
        nhwc = self._runBatchNormalizationWithFormat(
            data_format='NHWC', shape=shape, is_training=True)
        nchw = self._runBatchNormalizationWithFormat(
            data_format='NCHW', shape=shape, is_training=True)
        self.assertAllClose(nhwc, nchw, atol=1e-4, rtol=1e-4)

  def testBatchNormBeta(self):
    # Test case for 11673
    with self.test_session() as sess:
      a_32 = array_ops.placeholder(dtypes.float32, shape=(10, 10, 10, 10))
      _layers.batch_norm(
          a_32, center=False, data_format='NCHW', zero_debias_moving_mean=True)
      a_16 = array_ops.placeholder(dtypes.float16, shape=(10, 10, 10, 10))
      _layers.batch_norm(
          a_16, center=False, data_format='NCHW', zero_debias_moving_mean=True)
      sess.run(variables_lib.global_variables_initializer())

  def testVariablesAreFloat32(self):
    height, width = 3, 3
    with self.test_session():
      images = random_ops.random_uniform(
          (5, height, width, 3), seed=1, dtype=dtypes.float16)
      _layers.batch_norm(images, scale=True)
      beta = variables.get_variables_by_name('beta')[0]
      gamma = variables.get_variables_by_name('gamma')[0]
      self.assertEqual(beta.dtype, dtypes.float32_ref)
      self.assertEqual(gamma.dtype, dtypes.float32_ref)
      moving_mean = variables.get_variables_by_name('moving_mean')[0]
      moving_variance = variables.get_variables_by_name('moving_variance')[0]
      self.assertEqual(moving_mean.dtype, dtypes.float32_ref)
      self.assertEqual(moving_variance.dtype, dtypes.float32_ref)

  def _runFusedBatchNorm(self, shape, dtype):
    channels = shape[1]
    images = np.arange(np.product(shape), dtype=dtype).reshape(shape)
    beta = init_ops.constant_initializer(
        np.arange(2, channels + 2, dtype=np.float32))
    gamma = init_ops.constant_initializer(
        np.arange(10, channels + 10, dtype=np.float32) * 2.0)
    mean = init_ops.constant_initializer(
        np.arange(3, channels + 3, dtype=np.float32) * 5.0)
    variance = init_ops.constant_initializer(
        np.arange(1, channels + 1, dtype=np.float32) * 4.0)
    output = _layers.batch_norm(
        images,
        fused=True,
        is_training=True,
        scale=True,
        epsilon=0.5,
        param_initializers={
            'beta': beta,
            'gamma': gamma,
            'moving_mean': mean,
            'moving_variance': variance,
        },
        data_format='NCHW')
    with self.test_session(use_gpu=True) as sess:
      sess.run(variables_lib.global_variables_initializer())
      return sess.run(output)

  def testFusedBatchNormFloat16MatchesFloat32(self):
    if test.is_gpu_available(cuda_only=True):
      shape = [5, 4, 2, 3]
      res_32 = self._runFusedBatchNorm(shape, np.float32)
      res_16 = self._runFusedBatchNorm(shape, np.float16)
      self.assertAllClose(res_32, res_16, rtol=1e-3)

  def testAdjustmentCreated(self):
    # Tests that the adjustment is appropriately passed to and used by the core
    # BN layer.
    all_adjustments = []

    def _create_adjustment(shape):
      adjustments = [array_ops.ones(shape[-1:]), array_ops.zeros(shape[-1:])]
      all_adjustments.extend(adjustments)
      return adjustments

    depth = 8
    images = array_ops.zeros([10, 5, 5, depth])
    output = _layers.batch_norm(
        images, is_training=True, adjustment=_create_adjustment)
    self.assertListEqual(output.shape.as_list(), images.shape.as_list())
    self.assertEqual(len(all_adjustments), 2)
    self.assertListEqual(all_adjustments[0].shape.as_list(), [depth])
    self.assertListEqual(all_adjustments[1].shape.as_list(), [depth])


class LayerNormTest(test.TestCase):

  def testUnknownShape(self):
    with ops.Graph().as_default() as g, self.test_session(g):
      inputs = array_ops.placeholder(dtype=dtypes.float32)
      with self.assertRaisesRegexp(ValueError, 'undefined rank'):
        _layers.layer_norm(inputs)

  def testParamsDimsNotFullyDefined(self):
    with ops.Graph().as_default() as g, self.test_session(g):
      inputs = array_ops.placeholder(dtype=dtypes.float32)
      inputs.set_shape(tensor_shape.TensorShape((5, 3, 3, None)))
      with self.assertRaisesRegexp(ValueError, 'is not fully defined'):
        _layers.layer_norm(inputs)

  def testCreateOp(self):
    height, width = 3, 3
    with self.test_session():
      images = np.random.uniform(size=(5, height, width, 3))
      output = _layers.layer_norm(images)
      self.assertTrue(output.op.name.startswith('LayerNorm/batchnorm'))
      self.assertListEqual(output.get_shape().as_list(), [5, height, width, 3])

  def testCreateVariables(self):
    height, width = 3, 3
    with self.test_session():
      images = random_ops.random_uniform((5, height, width, 3), seed=1)
      _layers.layer_norm(images)
      beta = variables.get_variables_by_name('beta')[0]
      gamma = variables.get_variables_by_name('gamma')[0]
      self.assertEqual(beta.op.name, 'LayerNorm/beta')
      self.assertEqual(gamma.op.name, 'LayerNorm/gamma')

  def testReuseVariables(self):
    height, width = 3, 3
    with self.test_session():
      images = random_ops.random_uniform((5, height, width, 3), seed=1)
      _layers.layer_norm(images, scope='ln')
      _layers.layer_norm(images, scope='ln', reuse=True)
      beta = variables.get_variables_by_name('beta')
      gamma = variables.get_variables_by_name('gamma')
      self.assertEqual(len(beta), 1)
      self.assertEqual(len(gamma), 1)

  def testReuseVars(self):
    height, width = 3, 3
    with self.test_session() as sess:
      image_shape = (10, height, width, 3)
      image_values = np.random.rand(*image_shape)
      images = constant_op.constant(
          image_values, shape=image_shape, dtype=dtypes.float32)
      output_train = _layers.layer_norm(images, scope='LN')
      output_eval = _layers.layer_norm(images, scope='LN', reuse=True)
      # Initialize all variables
      sess.run(variables_lib.global_variables_initializer())
      # output_train and output_eval should be the same.
      self.assertAllClose(sess.run([output_train]), sess.run([output_eval]))

  def doOutputTest(self,
                   input_shape,
                   tol=1e-5,
                   begin_norm_axis=1,
                   dtype=dtypes.float64):
    expected_mean = np.zeros(input_shape[:begin_norm_axis])
    expected_var = np.ones(input_shape[:begin_norm_axis])
    for mu in [0.0, 1e2]:
      for sigma in [1.0, 0.1]:
        input_values = np.random.randn(*input_shape) * sigma + mu
        with ops.Graph().as_default() as g:
          with self.test_session(graph=g) as sess:
            inputs = constant_op.constant(
                input_values, shape=input_shape, dtype=dtype)
            output_t = _layers.layer_norm(
                inputs, begin_norm_axis=begin_norm_axis, scope='LN')
            # Initialize all variables
            sess.run(variables_lib.global_variables_initializer())
            # The mean and variance of the output should be close to 0 and 1
            # respectively.
            if begin_norm_axis < 0:
              begin_norm_axis = len(input_shape) + begin_norm_axis
            moments_axis = tuple(range(begin_norm_axis, len(input_shape)))
            with variable_scope.variable_scope('LN', reuse=True):
              beta_var = variable_scope.get_variable('beta', dtype=dtype)
              gamma_var = variable_scope.get_variable('gamma', dtype=dtype)
            outputs, beta, gamma = sess.run((output_t, beta_var, gamma_var))
            # Make sure that there are no NaNs
            self.assertFalse(np.isnan(outputs).any())
            mean = np.mean(outputs, axis=moments_axis)
            var = np.var(outputs, axis=moments_axis)
            # Layer-norm implemented in numpy
            eps = 1e-12
            expected_out = (
                (gamma * (input_values - np.mean(
                    input_values, axis=moments_axis, keepdims=True)) /
                 np.sqrt(eps + np.var(
                     input_values, axis=moments_axis, keepdims=True))) + beta)
            self.assertAllClose(expected_mean, mean, atol=tol, rtol=tol)
            self.assertAllClose(expected_var, var, atol=tol)
            # The full computation gets a bigger tolerance
            self.assertAllClose(expected_out, outputs, atol=5 * tol)

  def testOutput2DInput(self):
    self.doOutputTest((10, 300))

  def testOutput2DInputDegenerateNormAxis(self):
    with self.assertRaisesRegexp(ValueError, r'must be < rank\(inputs\)'):
      self.doOutputTest((10, 300), begin_norm_axis=2)

  def testOutput4DInput(self):
    self.doOutputTest((100, 10, 10, 3))

  def testOutput4DInputNormOnInnermostAxis(self):
    # Equivalent tests
    self.doOutputTest(
        (100, 10, 10, 3), begin_norm_axis=3, tol=1e-4, dtype=dtypes.float64)
    self.doOutputTest(
        (100, 10, 10, 3), begin_norm_axis=-1, tol=1e-4, dtype=dtypes.float64)

  def testOutputSmallInput(self):
    self.doOutputTest((10, 10, 10, 30))

  def testOutputSmallInputNormOnInnermostAxis(self):
    self.doOutputTest((10, 10, 10, 30), begin_norm_axis=3)

  def testOutputBigInput(self):
    self.doOutputTest((1, 100, 100, 1))


class GDNTest(test.TestCase):

  def _runGDN(self, x, shape, inverse, data_format):
    inputs = array_ops.placeholder(dtypes.float32, shape)
    outputs = _layers.gdn(inputs, inverse=inverse, data_format=data_format)
    with self.test_session() as sess:
      variables_lib.global_variables_initializer().run()
      y, = sess.run([outputs], {inputs: x})
    return y

  def testInvalidDataFormat(self):
    x = np.random.uniform(size=(1, 2, 3, 4))
    with self.assertRaises(ValueError):
      self._runGDN(x, x.shape, False, 'NHWC')

  def testUnknownDim(self):
    x = np.random.uniform(size=(1, 2, 3, 4))
    with self.assertRaises(ValueError):
      self._runGDN(x, 4 * [None], False, 'channels_last')

  def testChannelsLast(self):
    for ndim in [3, 4, 5]:
      x = np.random.uniform(size=(1, 2, 3, 4)[:ndim])
      y = self._runGDN(x, x.shape, False, 'channels_last')
      self.assertEqual(x.shape, y.shape)
      self.assertAllClose(y, x / np.sqrt(1 + .1 * (x**2)), rtol=0, atol=1e-6)

  def testChannelsFirst(self):
    # `bias_add` doesn't support NCHW on CPU.
    if test.is_gpu_available(cuda_only=True):
      for ndim in [3, 4, 5]:
        x = np.random.uniform(size=(4, 3, 2, 1)[:ndim])
        y = self._runGDN(x, x.shape, False, 'channels_first')
        self.assertEqual(x.shape, y.shape)
        self.assertAllClose(y, x / np.sqrt(1 + .1 * (x**2)), rtol=0, atol=1e-6)

  def testWrongDims(self):
    for ndim in [1, 2, 6]:
      x = np.random.uniform(size=(1, 2, 3, 4, 3, 2)[:ndim])
      with self.assertRaises(ValueError):
        self._runGDN(x, x.shape, False, 'channels_last')

  def testIGDN(self):
    x = np.random.uniform(size=(1, 2, 3, 4))
    y = self._runGDN(x, x.shape, True, 'channels_last')
    self.assertEqual(x.shape, y.shape)
    self.assertAllClose(y, x * np.sqrt(1 + .1 * (x**2)), rtol=0, atol=1e-6)


class MaxPool2DTest(test.TestCase):

  def testInvalidDataFormat(self):
    height, width = 3, 6
    images = np.random.uniform(size=(5, height, width, 3))
    with self.assertRaisesRegexp(ValueError,
                                 'data_format has to be either NCHW or NHWC.'):
      _layers.max_pool2d(images, [3, 3], data_format='CHWN')

  def testCreateMaxPool(self):
    height, width = 3, 6
    images = np.random.uniform(size=(5, height, width, 3)).astype(np.float32)
    output = _layers.max_pool2d(images, [3, 3])
    self.assertEqual(output.op.name, 'MaxPool2D/MaxPool')
    self.assertListEqual(output.get_shape().as_list(), [5, 1, 2, 3])

  def testCreateMaxPoolNCHW(self):
    height, width = 3, 6
    images = np.random.uniform(size=(5, 3, height, width)).astype(np.float32)
    output = _layers.max_pool2d(images, [3, 3], data_format='NCHW')
    self.assertListEqual(output.get_shape().as_list(), [5, 3, 1, 2])

  def testCollectOutputs(self):
    height, width = 3, 6
    images = random_ops.random_uniform((5, height, width, 3), seed=1)
    output = _layers.max_pool2d(images, [3, 3], outputs_collections='outputs')
    output_collected = ops.get_collection('outputs')[0]
    self.assertEqual(output_collected.aliases, ['MaxPool2D'])
    self.assertEqual(output_collected, output)

  def testCreateSquareMaxPool(self):
    height, width = 3, 6
    images = random_ops.random_uniform((5, height, width, 3), seed=1)
    output = _layers.max_pool2d(images, 3)
    self.assertEqual(output.op.name, 'MaxPool2D/MaxPool')
    self.assertListEqual(output.get_shape().as_list(), [5, 1, 2, 3])

  def testCreateMaxPoolWithScope(self):
    height, width = 3, 6
    images = random_ops.random_uniform((5, height, width, 3), seed=1)
    output = _layers.max_pool2d(images, [3, 3], scope='pool1')
    self.assertEqual(output.op.name, 'pool1/MaxPool')

  def testCreateMaxPoolWithSamePadding(self):
    height, width = 3, 6
    images = random_ops.random_uniform((5, height, width, 3), seed=1)
    output = _layers.max_pool2d(images, [3, 3], padding='SAME')
    self.assertListEqual(output.get_shape().as_list(), [5, 2, 3, 3])

  def testCreateMaxPoolWithSamePaddingNCHW(self):
    height, width = 3, 6
    images = random_ops.random_uniform((5, 3, height, width), seed=1)
    output = _layers.max_pool2d(
        images, [3, 3], padding='SAME', data_format='NCHW')
    self.assertListEqual(output.get_shape().as_list(), [5, 3, 2, 3])

  def testCreateMaxPoolStrideWithSamePadding(self):
    height, width = 3, 6
    images = random_ops.random_uniform((5, height, width, 3), seed=1)
    output = _layers.max_pool2d(images, [3, 3], stride=1, padding='SAME')
    self.assertListEqual(output.get_shape().as_list(), [5, height, width, 3])

  def testGlobalMaxPool(self):
    height, width = 3, 6
    images = random_ops.random_uniform((5, height, width, 3), seed=1)
    output = _layers.max_pool2d(images, images.get_shape()[1:3], stride=1)
    self.assertListEqual(output.get_shape().as_list(), [5, 1, 1, 3])


class MaxPool3DTest(test.TestCase):

  def testInvalidDataFormat(self):
    depth, height, width = 3, 6, 9
    images = np.random.uniform(size=(5, depth, height, width, 3))
    with self.assertRaisesRegexp(
        ValueError, 'data_format has to be either NCDHW or NDHWC.'):
      _layers.max_pool3d(images, [3, 3, 3], data_format='CDHWN')

  def testCreateMaxPool(self):
    depth, height, width = 3, 6, 9
    images = np.random.uniform(size=(5, depth, height, width, 3)).astype(
        np.float32)
    output = _layers.max_pool3d(images, [3, 3, 3])
    self.assertEqual(output.op.name, 'MaxPool3D/MaxPool3D')
    self.assertListEqual(output.get_shape().as_list(), [5, 1, 2, 4, 3])

  def testCreateMaxPoolNCDHW(self):
    depth, height, width = 3, 6, 9
    images = np.random.uniform(size=(5, 3, depth, height, width)).astype(
        np.float32)
    output = _layers.max_pool3d(images, [3, 3, 3], data_format='NCDHW')
    self.assertEquals(output.op.name, 'MaxPool3D/transpose_1')
    self.assertListEqual(output.get_shape().as_list(), [5, 3, 1, 2, 4])

  def testCollectOutputs(self):
    depth, height, width = 3, 6, 9
    images = random_ops.random_uniform((5, depth, height, width, 3), seed=1)
    output = _layers.max_pool3d(
        images, [3, 3, 3], outputs_collections='outputs')
    output_collected = ops.get_collection('outputs')[0]
    self.assertEqual(output_collected.aliases, ['MaxPool3D'])
    self.assertEqual(output_collected, output)

  def testCreateSquareMaxPool(self):
    depth, height, width = 3, 6, 9
    images = random_ops.random_uniform((5, depth, height, width, 3), seed=1)
    output = _layers.max_pool3d(images, 3)
    self.assertEqual(output.op.name, 'MaxPool3D/MaxPool3D')
    self.assertListEqual(output.get_shape().as_list(), [5, 1, 2, 4, 3])

  def testCreateMaxPoolWithScope(self):
    depth, height, width = 3, 6, 9
    images = random_ops.random_uniform((5, depth, height, width, 3), seed=1)
    output = _layers.max_pool3d(images, [3, 3, 3], scope='pool1')
    self.assertEqual(output.op.name, 'pool1/MaxPool3D')

  def testCreateMaxPoolWithSamePadding(self):
    depth, height, width = 3, 6, 9
    images = random_ops.random_uniform((5, depth, height, width, 3), seed=1)
    output = _layers.max_pool3d(images, [3, 3, 3], padding='SAME')
    self.assertListEqual(output.get_shape().as_list(), [5, 2, 3, 5, 3])

  def testCreateMaxPoolWithSamePaddingNCDHW(self):
    depth, height, width = 3, 6, 9
    images = random_ops.random_uniform((5, 3, depth, height, width), seed=1)
    output = _layers.max_pool3d(
        images, [3, 3, 3], padding='SAME', data_format='NCDHW')
    self.assertListEqual(output.get_shape().as_list(), [5, 3, 2, 3, 5])

  def testCreateMaxPoolStrideWithSamePadding(self):
    depth, height, width = 3, 6, 9
    images = random_ops.random_uniform((5, depth, height, width, 3), seed=1)
    output = _layers.max_pool3d(images, [3, 3, 3], stride=1, padding='SAME')
    self.assertListEqual(output.get_shape().as_list(),
                         [5, depth, height, width, 3])

  def testGlobalMaxPool(self):
    depth, height, width = 3, 6, 9
    images = random_ops.random_uniform((5, depth, height, width, 3), seed=1)
    output = _layers.max_pool3d(images, images.get_shape()[1:4], stride=1)
    self.assertListEqual(output.get_shape().as_list(), [5, 1, 1, 1, 3])


class OneHotEncodingTest(test.TestCase):

  def testOneHotEncodingCreate(self):
    with self.test_session():
      labels = np.array([0, 1, 2])
      output = _layers.one_hot_encoding(labels, num_classes=3)
      self.assertEqual(output.op.name, 'OneHotEncoding/one_hot')
      self.assertListEqual(output.get_shape().as_list(), [3, 3])

  def testCollectOutputs(self):
    with self.test_session():
      labels = constant_op.constant([0, 1, 2])
      output = _layers.one_hot_encoding(
          labels, num_classes=3, outputs_collections='outputs')
      c_output = ops.get_collection('outputs')[0]
      self.assertEqual(c_output.aliases, ['OneHotEncoding'])
      self.assertEqual(c_output, output)

  def testOneHotEncoding(self):
    with self.test_session():
      labels = constant_op.constant([0, 1, 2])
      one_hot_labels = constant_op.constant([[1, 0, 0], [0, 1, 0], [0, 0, 1]])
      output = _layers.one_hot_encoding(labels, num_classes=3)
      self.assertAllClose(output.eval(), one_hot_labels.eval())

  def testOneHotEncodingInt32(self):
    with self.test_session():
      labels = constant_op.constant([0, 1, 2], dtype=dtypes.int32)
      one_hot_labels = constant_op.constant([[1, 0, 0], [0, 1, 0], [0, 0, 1]])
      output = _layers.one_hot_encoding(labels, num_classes=3)
      self.assertAllClose(output.eval(), one_hot_labels.eval())


class RepeatTests(test.TestCase):

  def testRepeat(self):
    height, width = 3, 3
    with self.test_session():
      images = np.random.uniform(size=(5, height, width, 3)).astype(np.float32)
      output = _layers.repeat(images, 3, layers_lib.conv2d, 32, [3, 3])
      self.assertEqual(output.op.name, 'Repeat/convolution_3/Relu')
      self.assertListEqual(output.get_shape().as_list(), [5, 3, 3, 32])

  def testRepeatWithScope(self):
    height, width = 3, 3
    with self.test_session():
      images = random_ops.random_uniform(
          (5, height, width, 3), seed=1, name='images')
      output = _layers.repeat(
          images, 3, layers_lib.conv2d, 32, [3, 3], scope='conv1')
      self.assertEqual(output.op.name, 'conv1/conv1_3/Relu')
      self.assertListEqual(output.get_shape().as_list(), [5, 3, 3, 32])


class SeparableConv2dTest(test.TestCase):

  def testCreateConvInt32(self):
    height, width = 3, 3
    with self.test_session():
      images = random_ops.random_uniform(
          (5, height, width, 3), seed=1, dtype=dtypes.int32, maxval=12345)
      with self.assertRaisesRegexp(TypeError, 'non-floating point type'):
        layers_lib.separable_conv2d(images, 32, [3, 3], 2)

  def testCreateConvFloat32(self):
    height, width = 3, 3
    with self.test_session():
      images = random_ops.random_uniform(
          (5, height, width, 3), seed=1, dtype=dtypes.float32)
      output = layers_lib.separable_conv2d(images, 32, [3, 3], 2)
      self.assertEqual(output.op.name, 'SeparableConv2d/Relu')
      self.assertListEqual(output.get_shape().as_list(), [5, height, width, 32])

  def testCreateDepthwiseConv(self):
    height, width = 3, 3
    with self.test_session():
      images = random_ops.random_uniform((5, height, width, 3), seed=1)
      output = layers_lib.separable_conv2d(images, None, [3, 3], 2)
      self.assertEqual(output.op.name, 'SeparableConv2d/Relu')
      self.assertListEqual(output.get_shape().as_list(), [5, height, width, 6])

  def testCreateConvCreatesWeightsAndBiasesVars(self):
    height, width = 3, 3
    images = random_ops.random_uniform((5, height, width, 3), seed=1)
    with self.test_session():
      self.assertFalse(variables.get_variables('conv1/depthwise_weights'))
      self.assertFalse(variables.get_variables('conv1/pointwise_weights'))
      self.assertFalse(variables.get_variables('conv1/biases'))
      layers_lib.separable_conv2d(images, 32, [3, 3], 4, scope='conv1')
      self.assertTrue(variables.get_variables('conv1/depthwise_weights'))
      self.assertTrue(variables.get_variables('conv1/pointwise_weights'))
      self.assertTrue(variables.get_variables('conv1/biases'))

  def testCreateAtrousConvCreatesWeightsAndBiasesVars(self):
    height, width = 3, 3
    images = random_ops.random_uniform((5, height, width, 3), seed=1)
    with self.test_session():
      self.assertFalse(variables.get_variables('conv1/depthwise_weights'))
      self.assertFalse(variables.get_variables('conv1/pointwise_weights'))
      self.assertFalse(variables.get_variables('conv1/biases'))
      layers_lib.separable_conv2d(images, 32, [3, 3], 4, rate=2, scope='conv1')
      self.assertTrue(variables.get_variables('conv1/depthwise_weights'))
      self.assertTrue(variables.get_variables('conv1/pointwise_weights'))
      self.assertTrue(variables.get_variables('conv1/biases'))

  def testCreateDepthwiseConvCreatesWeightsAndBiasesVars(self):
    height, width = 3, 3
    images = random_ops.random_uniform((5, height, width, 3), seed=1)
    with self.test_session():
      self.assertFalse(variables.get_variables('conv1/depthwise_weights'))
      self.assertFalse(variables.get_variables('conv1/pointwise_weights'))
      self.assertFalse(variables.get_variables('conv1/biases'))
      layers_lib.separable_conv2d(images, None, [3, 3], 4, scope='conv1')
      self.assertTrue(variables.get_variables('conv1/depthwise_weights'))
      self.assertFalse(variables.get_variables('conv1/pointwise_weights'))
      self.assertTrue(variables.get_variables('conv1/biases'))

  def testCreateConvWithScope(self):
    height, width = 3, 3
    with self.test_session():
      images = random_ops.random_uniform((5, height, width, 3), seed=1)
      output = layers_lib.separable_conv2d(images, 32, [3, 3], 6, scope='conv1')
      self.assertEqual(output.op.name, 'conv1/Relu')

  def testCreateConvWithoutActivation(self):
    height, width = 3, 3
    with self.test_session():
      images = random_ops.random_uniform((5, height, width, 3), seed=1)
      output = layers_lib.separable_conv2d(
          images, 32, [3, 3], 8, activation_fn=None)
      self.assertEqual(output.op.name, 'SeparableConv2d/BiasAdd')

  def testCreateConvValid(self):
    height, width = 3, 3
    with self.test_session():
      images = random_ops.random_uniform((5, height, width, 3), seed=1)
      output = layers_lib.separable_conv2d(
          images, 32, [3, 3], 2, padding='VALID')
      self.assertListEqual(output.get_shape().as_list(), [5, 1, 1, 32])

  def testCreateAtrousConvValid(self):
    height, width = 5, 5
    with self.test_session():
      images = random_ops.random_uniform((5, height, width, 3), seed=1)
      output = layers_lib.separable_conv2d(
          images, 32, [3, 3], 2, padding='VALID', rate=2)
      self.assertListEqual(output.get_shape().as_list(), [5, 1, 1, 32])

  def testCreateDepthwiseConvValid(self):
    height, width = 3, 3
    with self.test_session():
      images = random_ops.random_uniform((5, height, width, 3), seed=1)
      output = layers_lib.separable_conv2d(
          images, None, [3, 3], 2, padding='VALID')
      self.assertListEqual(output.get_shape().as_list(), [5, 1, 1, 6])

  def testCreateAtrousDepthwiseConvValid(self):
    height, width = 5, 5
    with self.test_session():
      images = random_ops.random_uniform((5, height, width, 3), seed=1)
      output = layers_lib.separable_conv2d(
          images, None, [3, 3], 2, padding='VALID', rate=2)
      self.assertListEqual(output.get_shape().as_list(), [5, 1, 1, 6])

  def testCreateConvWithWeightDecay(self):
    random_seed.set_random_seed(0)
    height, width = 3, 3
    with self.test_session() as sess:
      images = random_ops.random_uniform((5, height, width, 3), seed=1)
      regularizer = regularizers.l2_regularizer(0.01)
      layers_lib.separable_conv2d(
          images,
          32, [3, 3],
          2,
          weights_regularizer=regularizer,
          weights_initializer=init_ops.ones_initializer())
      self.assertEqual(
          len(ops.get_collection(ops.GraphKeys.REGULARIZATION_LOSSES)), 2)
      weight_decay = ops.get_collection(ops.GraphKeys.REGULARIZATION_LOSSES)[0]
      self.assertEqual(
          weight_decay.op.name,
          'SeparableConv2d/depthwise_kernel/Regularizer/l2_regularizer')
      sess.run(variables_lib.global_variables_initializer())
      depth_weight_one = sess.run(weight_decay)
      weight_decay = ops.get_collection(ops.GraphKeys.REGULARIZATION_LOSSES)[1]
      self.assertEqual(
          weight_decay.op.name,
          'SeparableConv2d/pointwise_kernel/Regularizer/l2_regularizer')
      pointwise_weight_one = sess.run(weight_decay)

      regularizer = regularizers.l2_regularizer(1.0)
      layers_lib.separable_conv2d(
          images,
          32, [3, 3],
          2,
          weights_regularizer=regularizer,
          weights_initializer=init_ops.ones_initializer())
      self.assertEqual(
          len(ops.get_collection(ops.GraphKeys.REGULARIZATION_LOSSES)), 4)
      weight_decay = ops.get_collection(ops.GraphKeys.REGULARIZATION_LOSSES)[2]
      sess.run(variables_lib.global_variables_initializer())
      depth_weight_two = sess.run(weight_decay)
      weight_decay = ops.get_collection(ops.GraphKeys.REGULARIZATION_LOSSES)[3]
      pointwise_weight_two = sess.run(weight_decay)

      self.assertAllClose(
          [100.0 * depth_weight_one, 100.0 * pointwise_weight_one],
          [depth_weight_two, pointwise_weight_two])

  def testReuseConvWithWeightDecay(self):
    height, width = 3, 3
    with self.test_session():
      images = random_ops.random_uniform((5, height, width, 3), seed=1)
      regularizer = regularizers.l2_regularizer(0.01)
      layers_lib.separable_conv2d(
          images, 32, [3, 3], 2, weights_regularizer=regularizer, scope='conv1')
      self.assertEqual(
          len(ops.get_collection(ops.GraphKeys.REGULARIZATION_LOSSES)), 2)
      layers_lib.separable_conv2d(
          images,
          32, [3, 3],
          2,
          weights_regularizer=regularizer,
          scope='conv1',
          reuse=True)
      self.assertEqual(
          len(ops.get_collection(ops.GraphKeys.REGULARIZATION_LOSSES)), 2)

  def testConvWithBatchNorm(self):
    height, width = 3, 3
    batch_norm_collection = 'moving_vars'
    normalizer_params = {
        'variables_collections': {
            'beta': [batch_norm_collection],
            'gamma': [batch_norm_collection],
            'moving_mean': [batch_norm_collection],
            'moving_variance': [batch_norm_collection],
        }
    }
    images = random_ops.random_uniform((5, height, width, 3), seed=1)
    net = layers_lib.separable_conv2d(
        images,
        8, [3, 3],
        2,
        normalizer_fn=_layers.batch_norm,
        normalizer_params=normalizer_params,
        scope='conv1')
    net = layers_lib.separable_conv2d(
        net,
        32, [3, 3],
        2,
        normalizer_fn=_layers.batch_norm,
        normalizer_params=normalizer_params,
        scope='conv2')
    self.assertEqual(len(ops.get_collection(batch_norm_collection)), 6)
    self.assertEqual(len(variables.get_variables('conv1/BatchNorm')), 3)
    self.assertEqual(len(variables.get_variables('conv2/BatchNorm')), 3)

  def testConvWithInputsViaPlaceHolder(self):
    height, width = 3, 3
    images_placeholder = array_ops.placeholder(
        dtypes.float32, shape=(None, None, None, 3))
    net = layers_lib.separable_conv2d(
        images_placeholder,
        8, [3, 3],
        2,
        normalizer_fn=_layers.batch_norm,
        normalizer_params={},
        scope='conv1')
    init_op = variables_lib.global_variables_initializer()
    with self.test_session() as sess:
      images = np.random.rand(5, height, width, 3)
      sess.run(init_op)
      sess.run(net, feed_dict={images_placeholder: images})

  def testTrainableFlagIsPassedOn(self):
    for trainable in [True, False]:
      for num_filters in [None, 8]:
        with ops.Graph().as_default():
          input_size = [5, 10, 12, 3]

          images = random_ops.random_uniform(input_size, seed=1)
          layers_lib.separable_conv2d(
              images, num_filters, [3, 3], 1, trainable=trainable)
          model_variables = variables.get_model_variables()
          trainable_variables = variables_lib.trainable_variables()
          for model_variable in model_variables:
            self.assertEqual(trainable, model_variable in trainable_variables)

  def testSepConvNCHW(self):
    for num_filters, correct_output_filters in zip((None, 5), (6, 5)):
      with self.test_session():
        batch, height, width = 4, 10, 12
        kernel_dim, stride = 3, 2
        images = random_ops.random_uniform((batch, 3, height, width), seed=1)
        output = layers_lib.separable_conv2d(
            images,
            num_outputs=num_filters,
            kernel_size=[kernel_dim, kernel_dim],
            depth_multiplier=2,
            stride=stride,
            padding='VALID',
            data_format='NCHW')
        self.assertListEqual(output.get_shape().as_list(), [
            batch, correct_output_filters, (height - kernel_dim + 1) // stride,
            (width - kernel_dim + 1) // stride
        ])


class ScaleGradientTests(test.TestCase):
  """Simple tests of the scale_gradient function."""

  def testBasic(self):
    with self.test_session():
      x = np.array([42], np.float32)
      gradient_scale = np.array([2], np.float32)

      x = ops.convert_to_tensor(x)
      y = layers_lib.scale_gradient(x, gradient_scale)

      np.testing.assert_array_equal(x.eval(), y.eval())
      g_x, = gradients_impl.gradients(y, [x], [np.array([3], np.float32)])
      np.testing.assert_array_equal([3 * 2], g_x.eval())


class SoftmaxTests(test.TestCase):

  def setUp(self):
    self.low = 1 / (1 + math.e)
    self.high = math.e / (1 + math.e)

  def testSoftmax2D(self):
    logits = constant_op.constant([[0.0, 1], [1, 1], [1, 0]])
    prediction = _layers.softmax(logits)
    exp_prediction = np.array([[self.low, self.high], [0.5, 0.5],
                               [self.high, self.low]])

    with self.test_session() as sess:
      prediction = sess.run(prediction)
      self.assertAllClose(exp_prediction, prediction)

  def testSoftmax3D(self):
    logits = np.ones((2, 3, 2))
    logits[0, 0, 0] = 0
    logits[1, 1, 1] = 0
    logits = constant_op.constant(logits)
    exp_prediction = 0.5 * np.ones((2, 3, 2))
    exp_prediction[0, 0, 0] = self.low
    exp_prediction[0, 0, 1] = self.high
    exp_prediction[1, 1, 0] = self.high
    exp_prediction[1, 1, 1] = self.low

    prediction = _layers.softmax(logits)
    with self.test_session() as sess:
      prediction = sess.run(prediction)
      self.assertAllClose(exp_prediction, prediction)

  def testSoftmax3DUnknownSize(self):
    logits = np.ones((2, 3, 2))
    logits[0, 0, 0] = 0
    logits[1, 1, 1] = 0
    logit_placeholder = array_ops.placeholder(
        dtypes.float32, shape=(None, None, 2))
    feed_dict = {logit_placeholder: logits}
    exp_prediction = 0.5 * np.ones((2, 3, 2))
    exp_prediction[0, 0, 0] = self.low
    exp_prediction[0, 0, 1] = self.high
    exp_prediction[1, 1, 0] = self.high
    exp_prediction[1, 1, 1] = self.low

    prediction = _layers.softmax(logit_placeholder)
    with self.test_session() as sess:
      prediction = sess.run(prediction, feed_dict=feed_dict)
      self.assertAllClose(exp_prediction, prediction)

  def testSoftmaxUndefinedNthDimension(self):
    logits = array_ops.placeholder(dtypes.float32)
    with self.assertRaises(ValueError):
      _layers.softmax(logits)


class SpatialSoftmaxTests(test.TestCase):

  def _SpatialSoftmax(self, x_loc, y_loc, height, width, batch_size, nchannels):
    # Convert specified activation locations to range [-1, 1].
    height_lin = np.linspace(-1, 1, height)
    width_lin = np.linspace(-1, 1, width)
    x_lin = np.expand_dims(np.array([height_lin[i] for i in x_loc]), 1)
    y_lin = np.expand_dims(np.array([width_lin[i] for i in y_loc]), 1)
    np_keypoints = np.array(
        [np.concatenate([x_lin, y_lin], axis=1) for i in range(batch_size)])
    np_keypoints = np.reshape(np_keypoints, [-1, nchannels * 2])
    return np_keypoints

  def testSpatialSoftmaxShape(self):
    batch_shape = (2, 35, 30, 2)
    features = array_ops.placeholder(dtypes.float32, shape=batch_shape)
    np_features = np.zeros(batch_shape, dtype=np.float32)
    spatial_softmax = _layers.spatial_softmax(features)
    with self.test_session() as sess:
      sess.run(variables_lib.global_variables_initializer())
      feed_dict = {features: np_features}
      keypoints = sess.run(spatial_softmax, feed_dict)
      self.assertAllEqual(keypoints.shape, (batch_shape[0], batch_shape[3] * 2))

  def testSpatialSoftmaxShapeNCHW(self):
    batch_shape = (2, 2, 35, 35)
    features = array_ops.placeholder(dtypes.float32, shape=batch_shape)
    np_features = np.zeros(batch_shape, dtype=np.float32)
    spatial_softmax = _layers.spatial_softmax(features, data_format='NCHW')
    with self.test_session() as sess:
      sess.run(variables_lib.global_variables_initializer())
      feed_dict = {features: np_features}
      keypoints = sess.run(spatial_softmax, feed_dict)
      self.assertAllEqual(keypoints.shape, (batch_shape[0], batch_shape[1] * 2))

  def testTwoMaxActivationsSameChannel(self):
    batch_size, height, width, nchannels = (2, 35, 35, 1)
    batch_shape = (batch_size, height, width, nchannels)

    # Put high equal activations on different locations in the same channel.
    features = array_ops.placeholder(dtypes.float32, shape=batch_shape)
    spatial_softmax = _layers.spatial_softmax(features)
    np_features = np.zeros(batch_shape, dtype=np.float32)
    x0, y0 = (10, 10)
    x1, y1 = (20, 20)
    avg_x = (x0 + x1) // 2
    avg_y = (y0 + y1) // 2
    np_features[:, x0, y0, :] = 100.
    np_features[:, x1, y1, :] = 100.
    x_loc = [avg_x]
    y_loc = [avg_y]

    np_keypoints = self._SpatialSoftmax(x_loc, y_loc, height, width, batch_size,
                                        nchannels)

    # Make sure expected location keypoints matches actual location keypoints.
    with self.test_session() as sess:
      sess.run(variables_lib.global_variables_initializer())
      feed_dict = {features: np_features}
      keypoints = sess.run(spatial_softmax, feed_dict)
      self.assertAllClose(keypoints, np_keypoints)

  def testMaxActivationsAtEdges(self):
    batch_size, height, width, nchannels = (2, 35, 35, 4)
    batch_shape = (batch_size, height, width, nchannels)

    # Put high activations on edges of spatial extent.
    features = array_ops.placeholder(dtypes.float32, shape=batch_shape)
    spatial_softmax = _layers.spatial_softmax(features)
    np_features = np.zeros(batch_shape, dtype=np.float32)

    edges = [(0, 0), (0, width - 1), (height - 1, 0), (height - 1, width - 1)]
    x_loc, y_loc = zip(*edges)
    for c in range(nchannels):
      np_features[:, x_loc[c], y_loc[c], c] = 100.

    np_keypoints = self._SpatialSoftmax(x_loc, y_loc, height, width, batch_size,
                                        nchannels)

    # Make sure expected location keypoints matches actual location keypoints.
    with self.test_session() as sess:
      sess.run(variables_lib.global_variables_initializer())
      feed_dict = {features: np_features}
      keypoints = sess.run(spatial_softmax, feed_dict)
      self.assertAllClose(keypoints, np_keypoints)

  def testSpatialSoftmaxVariableSized(self):
    batch_size = 2
    nchannels = 2
    height1, width1 = (35, 30)
    height2, width2 = (20, 20)
    batch_shape1 = (batch_size, height1, width1, nchannels)
    batch_shape2 = (batch_size, height2, width2, nchannels)
    variable_sized_shape = (None, None, None, 2)

    # Put high activations on single spatial locations.
    features = array_ops.placeholder(dtypes.float32, shape=variable_sized_shape)
    spatial_softmax = _layers.spatial_softmax(features)
    np_features1 = np.zeros(batch_shape1, dtype=np.float32)
    np_features2 = np.zeros(batch_shape2, dtype=np.float32)
    x_loc = [15, 2]
    y_loc = [10, 9]
    for c in range(nchannels):
      np_features1[:, x_loc[c], y_loc[c], c] = 100.
      np_features2[:, x_loc[c], y_loc[c], c] = 100.

    np_keypoints1 = self._SpatialSoftmax(x_loc, y_loc, height1, width1,
                                         batch_size, nchannels)
    np_keypoints2 = self._SpatialSoftmax(x_loc, y_loc, height2, width2,
                                         batch_size, nchannels)

    # Make sure expected location keypoints matches actual location keypoints.
    with self.test_session() as sess:
      sess.run(variables_lib.global_variables_initializer())
      feed_dict = {features: np_features1}
      tf_keypoints1 = sess.run(spatial_softmax, feed_dict)
      self.assertAllClose(tf_keypoints1, np_keypoints1)

      feed_dict = {features: np_features2}
      tf_keypoints2 = sess.run(spatial_softmax, feed_dict)
      self.assertAllClose(tf_keypoints2, np_keypoints2)

  def testSpatialSoftmax(self):
    batch_size, height, width, nchannels = (2, 35, 35, 2)
    batch_shape = (batch_size, height, width, nchannels)

    # Put high activations on single spatial locations.
    features = array_ops.placeholder(dtypes.float32, shape=batch_shape)
    spatial_softmax = _layers.spatial_softmax(features)
    np_features = np.zeros(batch_shape, dtype=np.float32)
    x_loc = [15, 2]
    y_loc = [10, 28]
    for c in range(nchannels):
      np_features[:, x_loc[c], y_loc[c], c] = 100.

    np_keypoints = self._SpatialSoftmax(x_loc, y_loc, height, width, batch_size,
                                        nchannels)

    # Make sure expected location keypoints matches actual location keypoints.
    with self.test_session() as sess:
      sess.run(variables_lib.global_variables_initializer())
      feed_dict = {features: np_features}
      keypoints = sess.run(spatial_softmax, feed_dict)
      self.assertAllClose(keypoints, np_keypoints)

  def testSpatialSoftmaxNCHW(self):
    batch_size, nchannels, height, width = (2, 2, 35, 35)
    batch_shape = (batch_size, nchannels, height, width)

    # Put high activations on single spatial locations.
    features = array_ops.placeholder(dtypes.float32, shape=batch_shape)
    spatial_softmax = _layers.spatial_softmax(features, data_format='NCHW')
    np_features = np.zeros(batch_shape, dtype=np.float32)
    x_loc = [15, 2]
    y_loc = [10, 28]
    for c in range(nchannels):
      np_features[:, c, x_loc[c], y_loc[c]] = 100.

    np_keypoints = self._SpatialSoftmax(x_loc, y_loc, height, width, batch_size,
                                        nchannels)

    # Make sure expected location keypoints matches actual location keypoints.
    with self.test_session() as sess:
      sess.run(variables_lib.global_variables_initializer())
      feed_dict = {features: np_features}
      keypoints = sess.run(spatial_softmax, feed_dict)
      self.assertAllClose(keypoints, np_keypoints)

  def testSpatialSoftmaxToFullyConnected(self):
    batch_shape = (2, 35, 35, 2)
    features = array_ops.placeholder(dtypes.float32, shape=batch_shape)
    spatial_softmax = _layers.spatial_softmax(features)
    net = _layers.fully_connected(spatial_softmax, 10)
    np_features = np.zeros(batch_shape, dtype=np.float32)
    with self.test_session() as sess:
      sess.run(variables_lib.global_variables_initializer())
      feed_dict = {features: np_features}
      sess.run(net, feed_dict)


class StackTests(test.TestCase):

  def testStackFullyConnected(self):
    height, width = 3, 3
    with self.test_session():
      images = np.random.uniform(size=(5, height * width * 3))
      output = _layers.stack(images, _layers.fully_connected, [10, 20, 30])
      self.assertEqual(output.op.name, 'Stack/fully_connected_3/Relu')
      self.assertListEqual(output.get_shape().as_list(), [5, 30])

  def testStackFullyConnectedFailOnReuse(self):
    height, width = 3, 3
    with self.test_session():
      with variable_scope.variable_scope('test', reuse=True):
        images = np.random.uniform(size=(5, height * width * 3))
        with self.assertRaises(ValueError):
          _layers.stack(images, _layers.fully_connected, [10, 20, 30])

  def testStackRelu(self):
    height, width = 3, 3
    with self.test_session():
      images = random_ops.random_uniform(
          (5, height * width * 3), seed=1, name='images')
      output = _layers.stack(images, layers_lib.relu, [10, 20, 30])
      self.assertEqual(output.op.name, 'Stack/fully_connected_3/Relu')
      self.assertListEqual(output.get_shape().as_list(), [5, 30])

  def testStackElu(self):
    height, width = 3, 3
    with self.test_session():
      images = random_ops.random_uniform(
          (5, height * width * 3), seed=1, name='images')
      output = _layers.stack(images, layers_lib.elu, [10, 20, 30])
      self.assertEqual(output.op.name, 'Stack/fully_connected_3/Elu')
      self.assertListEqual(output.get_shape().as_list(), [5, 30])

  def testStackConvolution2d(self):
    height, width = 3, 3
    with self.test_session():
      images = random_ops.random_uniform(
          (5, height, width, 3), seed=1, name='images')
      output = _layers.stack(
          images,
          layers_lib.convolution2d, [10, 20, 30],
          kernel_size=[3, 3],
          padding='SAME')
      self.assertEqual(output.op.name, 'Stack/convolution_3/Relu')
      self.assertListEqual(output.get_shape().as_list(), [5, 3, 3, 30])

  def testStackWithScope(self):
    height, width = 3, 3
    with self.test_session():
      images = random_ops.random_uniform(
          (5, height, width, 3), seed=1, name='images')
      output = _layers.stack(
          images,
          layers_lib.convolution2d, [10, 20, 30],
          kernel_size=[3, 3],
          padding='SAME',
          scope='conv1')
      self.assertEqual(output.op.name, 'conv1/conv1_3/Relu')
      self.assertListEqual(output.get_shape().as_list(), [5, 3, 3, 30])


class UnitNormTests(test.TestCase):

  def testUnitNormWithRandomMatrix(self):
    height, width = 2, 3

    for dim in range(3):
      random_seed.set_random_seed(0)
      image = random_ops.random_uniform((height, width, 3))
      output = _layers.unit_norm(image, dim=dim, epsilon=1e-6)
      norms = math_ops.sqrt(
          math_ops.reduce_sum(math_ops.square(output), reduction_indices=dim))

      shape = [height, width, 3]
      del shape[dim]
      expected = np.ones(shape)

      with self.test_session():
        actual = norms.eval()
        self.assertAllClose(expected, actual, 1e-4, 1e-4)

  def testDimEqualToRankRaisesError(self):
    height, width = 2, 3

    random_seed.set_random_seed(0)
    image = random_ops.random_uniform((height, width, 3))

    with self.assertRaises(ValueError):
      _layers.unit_norm(image, dim=3, epsilon=1e-6)

  def testUnknownRankRaisesError(self):
    image = array_ops.placeholder(dtypes.float32)
    with self.assertRaises(ValueError):
      _layers.unit_norm(image, dim=2)

  def testKnownRankUnknownDimsSucceeds(self):
    height, width = 2, 3

    for dim in range(3):
      placeholder_value = np.ones((height, width, 3))
      shape = [height, width, 3]
      del shape[dim]
      expected = np.ones(shape)

      image = array_ops.placeholder(dtypes.float32, (None, None, 3))
      output = _layers.unit_norm(image, dim=dim, epsilon=1e-6)
      norms = math_ops.sqrt(
          math_ops.reduce_sum(math_ops.square(output), reduction_indices=dim))

      with self.test_session():
        actual = norms.eval({image: placeholder_value})
        self.assertAllClose(expected, actual, 1e-4, 1e-4)


class PoincareNormalizeTest(test.TestCase):

  def _PoincareNormalize(self, x, dim, epsilon=1e-5):
    if isinstance(dim, list):
      norm = np.linalg.norm(x, axis=tuple(dim))
      for d in dim:
        norm = np.expand_dims(norm, d)
      norm_x = ((1. - epsilon) * x) / norm
    else:
      norm = np.expand_dims(np.apply_along_axis(np.linalg.norm, dim, x), dim)
      norm_x = ((1. - epsilon) * x) / norm
    return np.where(norm > 1.0 - epsilon, norm_x, x)

  def testPoincareNormalize(self):
    x_shape = [20, 7, 3]
    epsilon = 1e-5
    tol = 1e-6
    np.random.seed(1)
    x_np = np.random.random_sample(x_shape).astype(np.float32)
    for dim in range(len(x_shape)):
      y_np = self._PoincareNormalize(x_np, dim, epsilon)
      with self.test_session():
        x_tf = constant_op.constant(x_np, name='x')
        y_tf = _layers.poincare_normalize(x_tf, dim, epsilon)
        y_tf_eval = y_tf.eval()
        norm = np.linalg.norm(y_np, axis=dim)
        self.assertLessEqual(norm.max(), 1. - epsilon + tol)
        norm = np.linalg.norm(y_tf_eval, axis=dim)
        self.assertLessEqual(norm.max(), 1. - epsilon + tol)
        self.assertAllClose(y_np, y_tf_eval)

  def testPoincareNormalizeDimArray(self):
    x_shape = [20, 7, 3]
    epsilon = 1e-5
    tol = 1e-6
    np.random.seed(1)
    x_np = np.random.random_sample(x_shape).astype(np.float32)
    dim = [1, 2]
    y_np = self._PoincareNormalize(x_np, dim, epsilon)
    with self.test_session():
      x_tf = constant_op.constant(x_np, name='x')
      y_tf = _layers.poincare_normalize(x_tf, dim, epsilon)
      y_tf_eval = y_tf.eval()
      norm = np.linalg.norm(y_np, axis=tuple(dim))
      self.assertLess(norm.max(), 1. - epsilon + tol)
      norm = np.linalg.norm(y_tf_eval, axis=tuple(dim))
      self.assertLess(norm.max(), 1. - epsilon + tol)
      self.assertAllClose(y_np, y_tf_eval, rtol=1e-6, atol=1e-6)

  def testPoincareNormalizeGradient(self):
    x_shape = [20, 7, 3]
    np.random.seed(1)
    x_np = np.random.random_sample(x_shape).astype(np.float64)
    for dim in range(len(x_shape)):
      with self.test_session():
        x_tf = constant_op.constant(x_np, name='x')
        y_tf = _layers.poincare_normalize(x_tf, dim)
        err = gradient_checker.compute_gradient_error(x_tf, x_shape, y_tf,
                                                      x_shape)
      print('PoinCareNormalize gradient err = %g ' % err)
      self.assertLess(err, 1e-4)


# TODO(b/28426988): Add separate tests for non-legacy versions.
class LegacyFullyConnectedTest(test.TestCase):

  def setUp(self):
    test.TestCase.setUp(self)
    random_seed.set_random_seed(1234)
    self.input = constant_op.constant([[1., 2., 3.], [-4., 15., -6.]])
    self.input_3_dim_arr = [[[1., 1.1, 1.2], [2., 2.1, 2.2], [3., 3.1, 3.2],
                             [4., 4.1, 4.2]], [[5., 5.1, 5.2], [6., 6.1, 6.2],
                                               [7., 7.1, 7.2], [8., 8.1, 8.2]]]
    self.input_3_dim = constant_op.constant(self.input_3_dim_arr)

    assert not ops.get_collection(ops.GraphKeys.SUMMARIES)

  def _fully_connected_basic_use(self, x, num_output_units, expected_shape):
    output = _layers.legacy_fully_connected(
        x, num_output_units, activation_fn=nn_ops.relu)

    with session.Session() as sess:
      with self.assertRaises(errors_impl.FailedPreconditionError):
        sess.run(output)

      variables_lib.global_variables_initializer().run()
      out_value, shape_value = sess.run([output, array_ops.shape(output)])

    self.assertAllClose(shape_value, expected_shape)
    self.assertEqual(output.get_shape().as_list(), expected_shape)
    self.assertTrue(np.all(out_value >= 0), 'Relu should have all values >= 0.')

    self.assertEqual(2,
                     len(ops.get_collection(ops.GraphKeys.TRAINABLE_VARIABLES)))
    self.assertEqual(
        0, len(ops.get_collection(ops.GraphKeys.REGULARIZATION_LOSSES)))

  def test_fully_connected_basic_use(self):
    self._fully_connected_basic_use(self.input, 8, [2, 8])

  def test_fully_connected_basic_use_multi_dim(self):
    for last_dim in [1, 3]:
      self.setUp()
      self._fully_connected_basic_use(self.input_3_dim, last_dim,
                                      [2, 4, last_dim])

  def test_relu_layer_basic_use(self):
    output = layers_lib.legacy_relu(self.input, 8)

    with session.Session() as sess:
      with self.assertRaises(errors_impl.FailedPreconditionError):
        sess.run(output)

      variables_lib.global_variables_initializer().run()
      out_value = sess.run(output)

    self.assertEqual(output.get_shape().as_list(), [2, 8])
    self.assertTrue(np.all(out_value >= 0), 'Relu should have all values >= 0.')

    self.assertEqual(2,
                     len(ops.get_collection(ops.GraphKeys.TRAINABLE_VARIABLES)))
    self.assertEqual(
        0, len(ops.get_collection(ops.GraphKeys.REGULARIZATION_LOSSES)))

  def test_variable_reuse_with_scope(self):
    with variable_scope.variable_scope('test') as vs:
      output1 = layers_lib.legacy_relu(self.input, 8)
      output2 = layers_lib.legacy_relu(self.input, 8)

    with variable_scope.variable_scope(vs, reuse=True):
      output3 = layers_lib.legacy_relu(self.input, 8)

    with session.Session() as sess:
      variables_lib.global_variables_initializer().run()
      out_value1, out_value2, out_value3 = sess.run([output1, output2, output3])

    self.assertFalse(np.allclose(out_value1, out_value2))
    self.assertAllClose(out_value1, out_value3)

  def test_variable_reuse_with_template(self):
    tmpl1 = template.make_template(
        'test', _layers.legacy_fully_connected, num_output_units=8)
    output1 = tmpl1(self.input)
    output2 = tmpl1(self.input)

    with session.Session() as sess:
      variables_lib.global_variables_initializer().run()
      out_value1, out_value2 = sess.run([output1, output2])
    self.assertAllClose(out_value1, out_value2)

  def _custom_initializers(self, x, num_output_units, expected_outputs):
    output = layers_lib.legacy_relu(
        x,
        num_output_units,
        weight_init=init_ops.constant_initializer(2.0),
        bias_init=init_ops.constant_initializer(1.0))

    with session.Session() as sess:
      variables_lib.global_variables_initializer().run()
      out_value = sess.run(output)

    self.assertAllClose(np.array(expected_outputs), out_value)

  def test_custom_initializers(self):
    self._custom_initializers(self.input, 2, [[13.0, 13.0], [11.0, 11.0]])

  def test_custom_initializers_multi_dim(self):
    self._custom_initializers(
        self.input_3_dim, 2,
        [[[7.6, 7.6], [13.6, 13.6], [19.6, 19.6], [25.6, 25.6]],
         [[31.6, 31.6], [37.6, 37.6], [43.6, 43.6], [49.6, 49.6]]])

  def test_custom_collections(self):
    layers_lib.legacy_relu(
        self.input,
        2,
        weight_collections=['unbiased'],
        bias_collections=['biased'],
        output_collections=['output'])

    self.assertEqual(1, len(ops.get_collection('unbiased')))
    self.assertEqual(1, len(ops.get_collection('biased')))
    self.assertEqual(1, len(ops.get_collection('output')))
    self.assertEqual(2, len(ops.get_collection(ops.GraphKeys.GLOBAL_VARIABLES)))

  def test_all_custom_collections(self):
    layers_lib.legacy_relu(
        self.input,
        2,
        weight_collections=['unbiased', 'all'],
        bias_collections=['biased', 'all'])

    self.assertEqual(1, len(ops.get_collection('unbiased')))
    self.assertEqual(1, len(ops.get_collection('biased')))
    self.assertEqual(
        ops.get_collection(ops.GraphKeys.TRAINABLE_VARIABLES),
        ops.get_collection('all'))

  def test_no_bias(self):
    layers_lib.legacy_relu(self.input, 2, bias_init=None)
    self.assertEqual(1, len(ops.get_collection(ops.GraphKeys.GLOBAL_VARIABLES)))

  def test_no_activation(self):
    y = _layers.legacy_fully_connected(self.input, 2)
    self.assertEqual(2, len(ops.get_collection(ops.GraphKeys.GLOBAL_VARIABLES)))
    self.assertEqual('BiasAdd', y.op.type)

  def test_no_activation_no_bias(self):
    y = _layers.legacy_fully_connected(self.input, 2, bias_init=None)
    self.assertEqual(1, len(ops.get_collection(ops.GraphKeys.GLOBAL_VARIABLES)))
    self.assertEqual('MatMul', y.op.type)

  def test_regularizer(self):
    cnt = [0]
    tensor = constant_op.constant(5.0)

    def test_fn(_):
      cnt[0] += 1
      return tensor

    _layers.legacy_fully_connected(self.input, 2, weight_regularizer=test_fn)

    self.assertEqual([tensor],
                     ops.get_collection(ops.GraphKeys.REGULARIZATION_LOSSES))
    self.assertEqual(1, cnt[0])

  def test_regularizer_with_multiple_variables(self):
    cnt = [0]
    tensor = constant_op.constant(5.0)

    def test_fn(_):
      cnt[0] += 1
      return tensor

    _layers.legacy_fully_connected(self.input, 2, weight_regularizer=test_fn)
    _layers.legacy_fully_connected(self.input, 2, weight_regularizer=test_fn)

    self.assertEqual([tensor, tensor],
                     ops.get_collection(ops.GraphKeys.REGULARIZATION_LOSSES))
    self.assertEqual(2, cnt[0])

  def test_regularizer_with_variable_reuse(self):
    cnt = [0]
    tensor = constant_op.constant(5.0)

    def test_fn(_):
      cnt[0] += 1
      return tensor

    with variable_scope.variable_scope('test') as vs:
      _layers.legacy_fully_connected(self.input, 2, weight_regularizer=test_fn)

    with variable_scope.variable_scope(vs, reuse=True):
      _layers.legacy_fully_connected(self.input, 2, weight_regularizer=test_fn)

    self.assertEqual([tensor],
                     ops.get_collection(ops.GraphKeys.REGULARIZATION_LOSSES))
    self.assertEqual(1, cnt[0])

  def test_empty_x_results_in_empty_output(self):
    # Empty x is common if someone masks their input with tf.boolean_mask in
    # order to drop missing entries, and in a particular batch all entries are
    # missing.
    with self.test_session():
      x = np.array([]).reshape(0, 3)
      self.assertEqual(0, array_ops.size(x).eval())
      y = _layers.legacy_fully_connected(x, 2, activation_fn=nn_ops.softmax)
      variables_lib.global_variables_initializer().run()
      expected_y = np.array([]).reshape(0, 2)
      np.testing.assert_array_equal(expected_y, y.eval())

  def test_shapes_variable_first_dim(self):
    # first dimension is not known statically.
    x = array_ops.placeholder(dtypes.float32, shape=[None, 4, 3])
    y = _layers.legacy_fully_connected(x, 1)
    # in the output we still only know the 2nd and 3rd dimensions statically.
    self.assertEqual(y.get_shape().as_list(), [None, 4, 1])
    with self.test_session() as sess:
      variables_lib.global_variables_initializer().run()
      # we can feed in input with first dimension 2
      shape_value = sess.run(
          array_ops.shape(y), feed_dict={
              x: self.input_3_dim_arr
          })
      self.assertAllClose(shape_value, [2, 4, 1])
      # we can feed in input with first dimension 1
      shape_value = sess.run(
          array_ops.shape(y), feed_dict={
              x: [self.input_3_dim_arr[0]]
          })
      self.assertAllClose(shape_value, [1, 4, 1])
      # we cannot feed in input with inconsistent dimensions
      with self.assertRaises(ValueError):
        sess.run(array_ops.shape(y), feed_dict={x: [[[]]]})

  def _unknown_dim_invalid_input(self, last_dim):
    x = array_ops.placeholder(dtypes.float32, shape=[3, last_dim])
    _layers.legacy_fully_connected(x, 2, activation_fn=None)

  def test_known_dim_valid_input(self):
    self._unknown_dim_invalid_input(last_dim=3)

  def test_unknown_dim_invalid_input(self):
    with self.assertRaisesRegexp(
        ValueError, 'last dimension of x must be known but is None'):
      self._unknown_dim_invalid_input(last_dim=None)

  def test_1d_invalid_input(self):
    with self.test_session():
      with self.assertRaisesRegexp(ValueError,
                                   'rank of x must be at least 2 not: 1'):
        x = constant_op.constant([[]], shape=[0])
        _layers.legacy_fully_connected(x, 2, activation_fn=nn_ops.softmax)


if __name__ == '__main__':
  test.main()<|MERGE_RESOLUTION|>--- conflicted
+++ resolved
@@ -1308,21 +1308,13 @@
     expected_constant = np.reshape(np.arange(24, dtype=np.int64), (3, 4, 2))
     tensor = constant_op.constant(expected_constant)
     sparse = _layers.dense_to_sparse(tensor)
-<<<<<<< HEAD
-    dense = sparse_ops.sparse_to_dense(
-        sparse.indices, sparse.dense_shape, sparse.values)
-=======
     dense = sparse_ops.sparse_to_dense(sparse.indices, sparse.dense_shape,
                                        sparse.values)
->>>>>>> 78e4ed15
     with self.test_session() as sess:
       constant = sess.run(dense)
       self.assertAllEqual(expected_constant, constant)
 
-<<<<<<< HEAD
-=======
-
->>>>>>> 78e4ed15
+
 class DropoutTest(test.TestCase):
 
   def testCreateDropout(self):
