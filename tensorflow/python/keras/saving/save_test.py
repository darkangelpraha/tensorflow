# Copyright 2019 The TensorFlow Authors. All Rights Reserved.
#
# Licensed under the Apache License, Version 2.0 (the "License");
# you may not use this file except in compliance with the License.
# You may obtain a copy of the License at
#
#     http://www.apache.org/licenses/LICENSE-2.0
#
# Unless required by applicable law or agreed to in writing, software
# distributed under the License is distributed on an "AS IS" BASIS,
# WITHOUT WARRANTIES OR CONDITIONS OF ANY KIND, either express or implied.
# See the License for the specific language governing permissions and
# limitations under the License.
# ==============================================================================
"""Tests for Keras model saving code."""

from __future__ import absolute_import
from __future__ import division
from __future__ import print_function

import os
import numpy as np

import numpy as np

from tensorflow.python import keras
from tensorflow.python.eager import context
from tensorflow.python.feature_column import feature_column_lib
from tensorflow.python.framework import test_util
from tensorflow.python.keras import testing_utils
from tensorflow.python.keras.saving import model_config
from tensorflow.python.keras.saving import save
from tensorflow.python.ops import lookup_ops
from tensorflow.python.platform import test
from tensorflow.python.saved_model import loader_impl

try:
  import h5py  # pylint:disable=g-import-not-at-top
except ImportError:
  h5py = None


class TestSaveModel(test.TestCase):

  def setUp(self):
    self.model = testing_utils.get_small_sequential_mlp(1, 2, 3)
    self.subclassed_model = testing_utils.get_small_subclass_mlp(1, 2)

  def assert_h5_format(self, path):
    if h5py is not None:
      self.assertTrue(h5py.is_hdf5(path),
                      'Model saved at path {} is not a valid hdf5 file.'
                      .format(path))

  def assert_saved_model(self, path):
    loader_impl.parse_saved_model(path)

  @test_util.run_v2_only
  def test_save_format_defaults(self):
    path = os.path.join(self.get_temp_dir(), 'model_path')
    save.save_model(self.model, path)
    self.assert_saved_model(path)

  @test_util.run_v2_only
  def test_save_hdf5(self):
    path = os.path.join(self.get_temp_dir(), 'model')
    save.save_model(self.model, path, save_format='h5')
    self.assert_h5_format(path)
    with self.assertRaisesRegexp(
        NotImplementedError,
        'requires the model to be a Functional model or a Sequential model.'):
      save.save_model(self.subclassed_model, path, save_format='h5')

  @test_util.run_v2_only
  def test_save_tf(self):
    path = os.path.join(self.get_temp_dir(), 'model')
    save.save_model(self.model, path, save_format='tf')
    self.assert_saved_model(path)
    with self.assertRaisesRegexp(ValueError, 'input shapes have not been set'):
      save.save_model(self.subclassed_model, path, save_format='tf')
    self.subclassed_model.predict(np.random.random((3, 5)))
    save.save_model(self.subclassed_model, path, save_format='tf')
    self.assert_saved_model(path)
<<<<<<< HEAD
=======

  @test_util.run_in_graph_and_eager_modes
  def test_saving_with_dense_features(self):
    cols = [
        feature_column_lib.numeric_column('a'),
        feature_column_lib.indicator_column(
            feature_column_lib.categorical_column_with_vocabulary_list(
                'b', ['one', 'two']))
    ]
    input_layers = {
        'a': keras.layers.Input(shape=(1,), name='a'),
        'b': keras.layers.Input(shape=(1,), name='b', dtype='string')
    }

    fc_layer = feature_column_lib.DenseFeatures(cols)(input_layers)
    output = keras.layers.Dense(10)(fc_layer)

    model = keras.models.Model(input_layers, output)

    model.compile(
        loss=keras.losses.MSE,
        optimizer=keras.optimizers.RMSprop(lr=0.0001),
        metrics=[keras.metrics.categorical_accuracy])

    config = model.to_json()
    loaded_model = model_config.model_from_json(config)

    inputs_a = np.arange(10).reshape(10, 1)
    inputs_b = np.arange(10).reshape(10, 1).astype('str')

    # Initialize tables for V1 lookup.
    if not context.executing_eagerly():
      self.evaluate(lookup_ops.tables_initializer())

    self.assertLen(loaded_model.predict({'a': inputs_a, 'b': inputs_b}), 10)

>>>>>>> 6c553ffc

if __name__ == '__main__':
  test.main()<|MERGE_RESOLUTION|>--- conflicted
+++ resolved
@@ -19,7 +19,6 @@
 from __future__ import print_function
 
 import os
-import numpy as np
 
 import numpy as np
 
@@ -81,8 +80,6 @@
     self.subclassed_model.predict(np.random.random((3, 5)))
     save.save_model(self.subclassed_model, path, save_format='tf')
     self.assert_saved_model(path)
-<<<<<<< HEAD
-=======
 
   @test_util.run_in_graph_and_eager_modes
   def test_saving_with_dense_features(self):
@@ -119,7 +116,6 @@
 
     self.assertLen(loaded_model.predict({'a': inputs_a, 'b': inputs_b}), 10)
 
->>>>>>> 6c553ffc
 
 if __name__ == '__main__':
   test.main()