# Copyright 2017 The TensorFlow Authors. All Rights Reserved.
#
# Licensed under the Apache License, Version 2.0 (the "License");
# you may not use this file except in compliance with the License.
# You may obtain a copy of the License at
#
#     http://www.apache.org/licenses/LICENSE-2.0
#
# Unless required by applicable law or agreed to in writing, software
# distributed under the License is distributed on an "AS IS" BASIS,
# WITHOUT WARRANTIES OR CONDITIONS OF ANY KIND, either express or implied.
# See the License for the specific language governing permissions and
# limitations under the License.
# ==============================================================================
"""Python wrappers for Datasets."""
from __future__ import absolute_import
from __future__ import division
from __future__ import print_function

import abc
import enum
import functools
import sys
import threading
import warnings
import weakref

import numpy as np
import six
from six.moves import queue as Queue  # pylint: disable=redefined-builtin


from tensorflow.core.framework import graph_pb2
from tensorflow.python import tf2
from tensorflow.python.compat import compat
from tensorflow.python.data.experimental.ops import distribute_options
from tensorflow.python.data.experimental.ops import optimization_options
from tensorflow.python.data.experimental.ops import stats_options
from tensorflow.python.data.experimental.ops import threading_options
from tensorflow.python.data.ops import iterator_ops
from tensorflow.python.data.util import nest
from tensorflow.python.data.util import options as options_lib
from tensorflow.python.data.util import random_seed
from tensorflow.python.data.util import sparse
from tensorflow.python.data.util import structure
from tensorflow.python.data.util import traverse
from tensorflow.python.eager import context
from tensorflow.python.eager import function as eager_function
from tensorflow.python.framework import composite_tensor
from tensorflow.python.framework import constant_op
from tensorflow.python.framework import dtypes
from tensorflow.python.framework import function
from tensorflow.python.framework import ops
from tensorflow.python.framework import random_seed as core_random_seed
from tensorflow.python.framework import smart_cond
from tensorflow.python.framework import sparse_tensor as sparse_tensor_lib
from tensorflow.python.framework import tensor_shape
from tensorflow.python.framework import tensor_spec
from tensorflow.python.framework import tensor_util
from tensorflow.python.framework import type_spec
from tensorflow.python.ops import array_ops
from tensorflow.python.ops import control_flow_ops
from tensorflow.python.ops import gen_dataset_ops
from tensorflow.python.ops import gen_experimental_dataset_ops as ged_ops
from tensorflow.python.ops import gen_io_ops
from tensorflow.python.ops import math_ops
from tensorflow.python.ops import script_ops
from tensorflow.python.ops import string_ops
from tensorflow.python.platform import tf_logging as logging
from tensorflow.python.training.tracking import base as tracking_base
from tensorflow.python.training.tracking import tracking
from tensorflow.python.util import deprecation
from tensorflow.python.util import function_utils
from tensorflow.python.util import lazy_loader
from tensorflow.python.util import nest as tf_nest
from tensorflow.python.util.tf_export import tf_export

# Loaded lazily due to a circular dependency (roughly
# tf.function->wrap_function->dataset->autograph->tf.function).
# TODO(b/133251390): Use a regular import.
wrap_function = lazy_loader.LazyLoader(
    "wrap_function", globals(),
    "tensorflow.python.eager.wrap_function")
# TODO(mdan): Create a public API for this.
autograph_ctx = lazy_loader.LazyLoader(
    "autograph_ctx", globals(),
    "tensorflow.python.autograph.core.ag_ctx")
autograph = lazy_loader.LazyLoader(
    "autograph", globals(),
    "tensorflow.python.autograph.impl.api")

ops.NotDifferentiable("ReduceDataset")


# A constant that can be used to enable auto-tuning.
AUTOTUNE = -1
tf_export("data.experimental.AUTOTUNE").export_constant(__name__, "AUTOTUNE")


class AutotuneAlgorithm(enum.Enum):
  HILL_CLIMB = 0
  GRADIENT_DESCENT = 1


class ExternalStatePolicy(enum.Enum):
  WARN = 0
  IGNORE = 1
  FAIL = 2


@tf_export("data.Dataset", v1=[])
@six.add_metaclass(abc.ABCMeta)
class DatasetV2(tracking_base.Trackable, composite_tensor.CompositeTensor):
  """Represents a potentially large set of elements.

  The `tf.data.Dataset` API supports writing descriptive and efficient input
  pipelines. `Dataset` usage follows a common pattern:

  1. Create a source dataset from your input data.
  2. Apply dataset transformations to preprocess the data.
  3. Iterate over the dataset and process the elements.

  Iteration happens in a streaming fashion, so the full dataset does not need to
  fit into memory.

  # Source Datasets

  The simplest way to create a dataset is to create it from a python `list`:

  >>> dataset = tf.data.Dataset.from_tensor_slices([1, 2, 3])
  >>> for element in dataset:
  ...   print(element)
  tf.Tensor(1, shape=(), dtype=int32)
  tf.Tensor(2, shape=(), dtype=int32)
  tf.Tensor(3, shape=(), dtype=int32)

  To process lines from files, use `tf.data.TextLineDataset`:

  >>> dataset = tf.data.TextLineDataset(["file1.txt", "file2.txt"])

  To process records written in the `TFRecord` format, use `TFRecordDataset`:

  >>> dataset = tf.data.TFRecordDataset(["file1.tfrecords", "file2.tfrecords"])

  To create a dataset of all files matching a pattern, use
  `tf.data.Dataset.list_files`:

  >>> dataset = tf.data.dataset.list_files("/path/*.txt")  # doctest: +SKIP

  See `tf.data.FixedLengthRecordDataset` and `tf.data.Dataset.from_generator`
  for more ways to create datasets.

  # Transformations

  Once you have a dataset, you can apply transformations to prepare the data for
  your model:

  >>> dataset = tf.data.Dataset.from_tensor_slices([1, 2, 3])
  >>> dataset = dataset.map(lambda x: x*2)
  >>> list(dataset.as_numpy_iterator())
  [2, 4, 6]

  # Common Terms

  **Element**: A single output from calling `next()` on a dataset iterator.
    Elements may be nested structures containing multiple components. For
    example, the element `(1, (3, "apple"))` has one tuple nested in another
    tuple. The components are `1`, `3`, and `"apple"`.
  **Component**: The leaf in the nested structure of an element.

  # Supported types

  Elements can be nested structures of tuples, named tuples, and dictionaries.
  Element components can be of any type representable by `tf.TypeSpec`,
  including `tf.Tensor`, `tf.data.Dataset`, `tf.SparseTensor`,
  `tf.RaggedTensor`, and `tf.TensorArray`.

  >>> a = 1 # Integer element
  >>> b = 2.0 # Float element
  >>> c = (1, 2) # Tuple element with 2 components
  >>> d = {"a": (2, 2), "b": 3} # Dict element with 3 components
  >>> Point = collections.namedtuple("Point", ["x", "y"]) # doctest: +SKIP
  >>> e = Point(1, 2) # Named tuple # doctest: +SKIP
  >>> f = tf.data.Dataset.range(10) # Dataset element
  """

  def __init__(self, variant_tensor):
    """Creates a DatasetV2 object.

    This is a difference between DatasetV1 and DatasetV2. DatasetV1 does not
    take anything in its constructor whereas in the DatasetV2, we expect
    subclasses to create a variant_tensor and pass it in to the super() call.

    Args:
      variant_tensor: A DT_VARIANT tensor that represents the dataset.
    """
    self._variant_tensor_attr = variant_tensor
    weak_self = weakref.proxy(self)
    self._variant_tracker = self._track_trackable(
        _VariantTracker(
            self._variant_tensor,
            # _trace_variant_creation only works when executing eagerly, so we
            # don't want to run it immediately. We also want the _VariantTracker
            # to have a weak reference to the Dataset to avoid creating
            # reference cycles and making work for the garbage collector.
            lambda: weak_self._trace_variant_creation()()),  # pylint: disable=unnecessary-lambda,protected-access
        name="_variant_tracker")
    self._graph_attr = ops.get_default_graph()

  @property
  def _variant_tensor(self):
    return self._variant_tensor_attr

  @_variant_tensor.setter
  def _variant_tensor(self, _):
    raise ValueError("The _variant_tensor property is read-only")

  @deprecation.deprecated_args(None, "Use external_state_policy instead",
                               "allow_stateful")
  def _as_serialized_graph(self,
                           allow_stateful=None,
                           strip_device_assignment=None,
                           external_state_policy=ExternalStatePolicy.WARN):
    """Produces serialized graph representation of the dataset.

    Args:
      allow_stateful: If true, we allow stateful ops to be present in the graph
        def. In that case, the state in these ops would be thrown away.
      strip_device_assignment: If true, non-local (i.e. job and task) device
        assignment is stripped from ops in the serialized graph.
      external_state_policy: The ExternalStatePolicy enum that determines how
        we handle input pipelines that depend on external state. By default,
        its set to WARN.

    Returns:
      A scalar `tf.Tensor` of `tf.string` type, representing this dataset as a
      serialized graph.
    """
    if compat.forward_compatible(2019, 11, 25) or external_state_policy:
      policy = None
      if external_state_policy:
        policy = external_state_policy.value
      return gen_dataset_ops.dataset_to_graph_v2(
          self._variant_tensor,
          external_state_policy=policy,
          strip_device_assignment=strip_device_assignment)
    if compat.forward_compatible(2019, 11, 16) or strip_device_assignment:
      return gen_dataset_ops.dataset_to_graph(
          self._variant_tensor,
          allow_stateful=allow_stateful,
          strip_device_assignment=strip_device_assignment)
    return gen_dataset_ops.dataset_to_graph(
        self._variant_tensor, allow_stateful=allow_stateful)

  def _trace_variant_creation(self):
    """Traces a function which outputs a variant `tf.Tensor` for this dataset.

    Note that creating this function involves evaluating an op, and is currently
    only supported when executing eagerly.

    Returns:
      A zero-argument `ConcreteFunction` which outputs a variant `tf.Tensor`.
    """
    variant = self._variant_tensor
    if not isinstance(variant, ops.EagerTensor):
      raise NotImplementedError(
          "Can only export Datasets which were created executing eagerly. "
          "Please file a feature request if this is important to you.")
    with context.eager_mode(), ops.device("CPU"):
      graph_def = graph_pb2.GraphDef().FromString(
          self._as_serialized_graph().numpy())  # pylint: disable=protected-access
    output_node_name = None
    for node in graph_def.node:
      if node.op == "_Retval":
        if output_node_name is not None:
          raise AssertionError(
              "Found multiple return values from the dataset's graph, expected "
              "only one.")
        output_node_name, = node.input
    if output_node_name is None:
      raise AssertionError("Could not find the dataset's output node.")
    # Add functions used in this Dataset to the function's graph, since they
    # need to follow it around (and for example be added to a SavedModel which
    # references the dataset).
    variant_function = wrap_function.function_from_graph_def(
        graph_def, inputs=[], outputs=output_node_name + ":0")
    for used_function in self._functions():
      used_function.function.add_to_graph(variant_function.graph)
    return variant_function

  @abc.abstractmethod
  def _inputs(self):
    """Returns a list of the input datasets of the dataset."""

    raise NotImplementedError("Dataset._inputs")

  @property
  def _graph(self):
    return self._graph_attr

  @_graph.setter
  def _graph(self, _):
    raise ValueError("The _graph property is read-only")

  def _has_captured_ref(self):
    """Whether this dataset uses a function that captures ref variables.

    Returns:
      A boolean, which if true indicates that the dataset or one of its inputs
      uses a function that captures ref variables.
    """
    if context.executing_eagerly():
      # RefVariables are not supported in eager mode
      return False

    def is_tensor_or_parent_ref(tensor):
      if tensor.dtype._is_ref_dtype:  # pylint: disable=protected-access
        return True
      # If the captured tensor is an eager tensor, we cannot trace its inputs.
      if isinstance(tensor, ops._EagerTensorBase):  # pylint: disable=protected-access
        return False
      return any([is_tensor_or_parent_ref(x) for x in tensor.op.inputs])

    for fn in self._functions():
      if any([is_tensor_or_parent_ref(t) for t in fn.function.captured_inputs]):
        return True

    return any(
        [input_dataset._has_captured_ref() for input_dataset in self._inputs()])  # pylint: disable=protected-access

  # TODO(jsimsa): Change this to be the transitive closure of functions used
  # by this dataset and its inputs.
  def _functions(self):
    """Returns a list of functions associated with this dataset.

    Returns:
      A list of `StructuredFunctionWrapper` objects.
    """
    return []

  def options(self):
    """Returns the options for this dataset and its inputs.

    Returns:
      A `tf.data.Options` object representing the dataset options.
    """
    options = Options()
    for input_dataset in self._inputs():
      input_options = input_dataset.options()
      if input_options is not None:
        options = options.merge(input_options)
    return options

  def _apply_options(self):
    """Apply options, such as optimization configuration, to the dataset."""

    dataset = self
    options = self.options()
    if options.experimental_threading is not None:
      t_options = options.experimental_threading
      if t_options.max_intra_op_parallelism is not None:
        dataset = _MaxIntraOpParallelismDataset(
            dataset, t_options.max_intra_op_parallelism)
      if t_options.private_threadpool_size is not None:
        dataset = _PrivateThreadPoolDataset(dataset,
                                            t_options.private_threadpool_size)
    # pylint: disable=protected-access
    static_optimizations = options._static_optimizations()
    static_optimization_configs = options._static_optimization_configs()
    # pylint: enable=protected-access
    if static_optimizations:
      if self._has_captured_ref():
        warnings.warn(
            "tf.data static optimizations are not compatible with tf.Variable. "
            "The following optimizations will be disabled: %s. To enable "
            "optimizations, use resource variables instead by calling "
            "`tf.enable_resource_variables()` at the start of the program." %
            ", ".join(static_optimizations))
      else:
        dataset = _OptimizeDataset(dataset, static_optimizations,
                                   static_optimization_configs)

    autotune = True
    algorithm = AutotuneAlgorithm.HILL_CLIMB
    cpu_budget = 0  # Indicates that all CPU cores should be used.
    if options.experimental_optimization is not None:
      if options.experimental_optimization.autotune is False:  # pylint: disable=g-bool-id-comparison
        autotune = False
      if options.experimental_optimization.autotune_algorithm is not None:
        algorithm = options.experimental_optimization.autotune_algorithm
      if options.experimental_optimization.autotune_cpu_budget is not None:
        cpu_budget = options.experimental_optimization.autotune_cpu_budget

    if autotune:
      dataset = _ModelDataset(dataset, algorithm, cpu_budget)

    if options.experimental_stats and options.experimental_stats.aggregator:  # pylint: disable=line-too-long
      dataset = _SetStatsAggregatorDataset(  # pylint: disable=protected-access
          dataset, options.experimental_stats.aggregator,
          options.experimental_stats.prefix,
          options.experimental_stats.counter_prefix)
    return dataset

  def __iter__(self):
    """Creates an `Iterator` for enumerating the elements of this dataset.

    The returned iterator implements the Python iterator protocol and therefore
    can only be used in eager mode.

    Returns:
      An `Iterator` over the elements of this dataset.

    Raises:
      RuntimeError: If not inside of tf.function and not executing eagerly.
    """
    if (context.executing_eagerly()
        or ops.get_default_graph()._building_function):  # pylint: disable=protected-access
      return iterator_ops.OwnedIterator(self)
    else:
      raise RuntimeError("__iter__() is only supported inside of tf.function "
                         "or when eager execution is enabled.")

  @abc.abstractproperty
  def element_spec(self):
    """The type specification of an element of this dataset.

    >>> dataset = tf.data.Dataset.from_tensor_slices([1, 2, 3]).element_spec
    TensorSpec(shape=(), dtype=tf.int32, name=None)

    Returns:
      A nested structure of `tf.TypeSpec` objects matching the structure of an
      element of this dataset and specifying the type of individual components.
    """
    raise NotImplementedError("Dataset.element_spec")

  def __repr__(self):
    output_shapes = nest.map_structure(str, get_legacy_output_shapes(self))
    output_shapes = str(output_shapes).replace("'", "")
    output_types = nest.map_structure(repr, get_legacy_output_types(self))
    output_types = str(output_types).replace("'", "")
    return ("<%s shapes: %s, types: %s>" % (type(self).__name__, output_shapes,
                                            output_types))

  def as_numpy_iterator(self):
    """Returns an iterator which converts all elements of the dataset to numpy.

    Use `as_numpy_iterator` to inspect the content of your dataset. To see
    element shapes and types, print dataset elements directly instead of using
    `as_numpy_iterator`.

    >>> dataset = tf.data.Dataset.from_tensor_slices([1, 2, 3])
    >>> for element in dataset:
    ...   print(element)
    tf.Tensor(1, shape=(), dtype=int32)
    tf.Tensor(2, shape=(), dtype=int32)
    tf.Tensor(3, shape=(), dtype=int32)

    This method requires that you are running in eager mode and the dataset's
    element_spec contains only `TensorSpec` components.

    >>> dataset = tf.data.Dataset.from_tensor_slices([1, 2, 3])
    >>> for element in dataset.as_numpy_iterator():
    ...   print(element)
    1
    2
    3

    >>> dataset = tf.data.Dataset.from_tensor_slices([1, 2, 3])
    >>> print(list(dataset.as_numpy_iterator()))
    [1, 2, 3]

    `as_numpy_iterator()` will preserve the nested structure of dataset
    elements.

    >>> dataset = tf.data.Dataset.from_tensor_slices({'a': ([1, 2], [3, 4]),
    ...                                               'b': [5, 6]})
    >>> list(dataset.as_numpy_iterator()) == [{'a': (1, 3), 'b': 5},
    ...                                       {'a': (2, 4), 'b': 6}]
    True

    Returns:
      An iterable over the elements of the dataset, with their tensors converted
      to numpy arrays.

    Raises:
      TypeError: if an element contains a non-`Tensor` value.
      RuntimeError: if eager execution is not enabled.
    """
    if not context.executing_eagerly():
      raise RuntimeError("as_numpy_iterator() is not supported while tracing "
                         "functions")
    for component_spec in nest.flatten(self.element_spec):
      if not isinstance(component_spec, tensor_spec.TensorSpec):
        raise TypeError(
            "Dataset.as_numpy_iterator() does not support datasets containing "
            + str(component_spec.value_type))

    return _NumpyIterator(self)

  @property
  def _flat_shapes(self):
    """Returns a list `tf.TensorShapes`s for the element tensor representation.

    Returns:
      A list `tf.TensorShapes`s for the element tensor representation.
    """
    return structure.get_flat_tensor_shapes(self.element_spec)

  @property
  def _flat_types(self):
    """Returns a list `tf.DType`s for the element tensor representation.

    Returns:
      A list `tf.DType`s for the element tensor representation.
    """
    return structure.get_flat_tensor_types(self.element_spec)

  @property
  def _flat_structure(self):
    """Helper for setting `output_shapes` and `output_types` attrs of an op.

    Most dataset op constructors expect `output_shapes` and `output_types`
    arguments that represent the flattened structure of an element. This helper
    function generates these attrs as a keyword argument dictionary, allowing
    `Dataset._variant_tensor` implementations to pass `**self._flat_structure`
    to the op constructor.

    Returns:
      A dictionary of keyword arguments that can be passed to a dataset op
      constructor.
    """
    return {
        "output_shapes": self._flat_shapes,
        "output_types": self._flat_types,
    }

  @property
  def _type_spec(self):
    return DatasetSpec(self.element_spec)

  @staticmethod
  def from_tensors(tensors):
    """Creates a `Dataset` with a single element, comprising the given tensors.

    >>> dataset = tf.data.Dataset.from_tensors([1, 2, 3])
    >>> list(dataset.as_numpy_iterator())
    [array([1, 2, 3], dtype=int32)]
    >>> dataset = tf.data.Dataset.from_tensors(([1, 2, 3], 'A'))
    >>> list(dataset.as_numpy_iterator())
    [(array([1, 2, 3], dtype=int32), b'A')]

    Note that if `tensors` contains a NumPy array, and eager execution is not
    enabled, the values will be embedded in the graph as one or more
    `tf.constant` operations. For large datasets (> 1 GB), this can waste
    memory and run into byte limits of graph serialization. If `tensors`
    contains one or more large NumPy arrays, consider the alternative described
    in [this
    guide](https://tensorflow.org/guide/data#consuming_numpy_arrays).

    Args:
      tensors: A dataset element.

    Returns:
      Dataset: A `Dataset`.
    """
    return TensorDataset(tensors)

  @staticmethod
  def from_tensor_slices(tensors):
    """Creates a `Dataset` whose elements are slices of the given tensors.

    The given tensors are sliced along their first dimension. This operation
    preserves the structure of the input tensors, removing the first dimension
    of each tensor and using it as the dataset dimension. All input tensors
    must have the same size in their first dimensions.

    >>> # Slicing a 1D tensor produces scalar tensor elements.
    >>> dataset = tf.data.Dataset.from_tensor_slices([1, 2, 3])
    >>> list(dataset.as_numpy_iterator())
    [1, 2, 3]

    >>> # Slicing a 2D tensor produces 1D tensor elements.
    >>> dataset = tf.data.Dataset.from_tensor_slices([[1, 2], [3, 4]])
    >>> list(dataset.as_numpy_iterator())
    [array([1, 2], dtype=int32), array([3, 4], dtype=int32)]

    >>> # Slicing a tuple of 1D tensors produces tuple elements containing
    >>> # scalar tensors.
    >>> dataset = tf.data.Dataset.from_tensor_slices(([1, 2], [3, 4], [5, 6]))
    >>> list(dataset.as_numpy_iterator())
    [(1, 3, 5), (2, 4, 6)]

    >>> # Dictionary structure is also preserved.
    >>> dataset = tf.data.Dataset.from_tensor_slices({"a": [1, 2], "b": [3, 4]})
    >>> list(dataset.as_numpy_iterator()) == [{'a': 1, 'b': 3},
    ...                                       {'a': 2, 'b': 4}]
    True

    >>> # Two tensors can be combined into one Dataset object.
    >>> features = tf.constant([[1, 3], [2, 1], [3, 3]]) # ==> 3x2 tensor
    >>> labels = tf.constant(['A', 'B', 'A']) # ==> 3x1 tensor
    >>> dataset = Dataset.from_tensor_slices((features, labels))
    >>> # Both the features and the labels tensors can be converted
    >>> # to a Dataset object separately and combined after.
    >>> features_dataset = Dataset.from_tensor_slices(features)
    >>> labels_dataset = Dataset.from_tensor_slices(labels)
    >>> dataset = Dataset.zip((features_dataset, labels_dataset))
    >>> # A batched feature and label set can be converted to a Dataset
    >>> # in similar fashion.
    >>> batched_features = tf.constant([[[1, 3], [2, 3]],
    ...                                 [[2, 1], [1, 2]],
    ...                                 [[3, 3], [3, 2]]], shape=(3, 2, 2))
    >>> batched_labels = tf.constant([['A', 'A'],
    ...                               ['B', 'B'],
    ...                               ['A', 'B']], shape=(3, 2, 1))
    >>> dataset = Dataset.from_tensor_slices((batched_features, batched_labels))
    >>> for element in dataset.as_numpy_iterator():
    ...   print(element)
    (array([[1, 3],
           [2, 3]], dtype=int32), array([[b'A'],
           [b'A']], dtype=object))
    (array([[2, 1],
           [1, 2]], dtype=int32), array([[b'B'],
           [b'B']], dtype=object))
    (array([[3, 3],
           [3, 2]], dtype=int32), array([[b'A'],
           [b'B']], dtype=object))

    Note that if `tensors` contains a NumPy array, and eager execution is not
    enabled, the values will be embedded in the graph as one or more
    `tf.constant` operations. For large datasets (> 1 GB), this can waste
    memory and run into byte limits of graph serialization. If `tensors`
    contains one or more large NumPy arrays, consider the alternative described
    in [this guide](
    https://tensorflow.org/guide/data#consuming_numpy_arrays).

    Args:
      tensors: A dataset element, with each component having the same size in
        the first dimension.

    Returns:
      Dataset: A `Dataset`.
    """
    return TensorSliceDataset(tensors)

  class _GeneratorState(object):
    """Stores outstanding iterators created from a Python generator.

    This class keeps track of potentially multiple iterators that may have
    been created from a generator, e.g. in the case that the dataset is
    repeated, or nested within a parallel computation.
    """

    def __init__(self, generator):
      self._generator = generator
      self._lock = threading.Lock()
      self._next_id = 0  # GUARDED_BY(self._lock)
      self._args = {}
      self._iterators = {}

    def get_next_id(self, *args):
      with self._lock:
        ret = self._next_id
        self._next_id += 1
      self._args[ret] = args
      # NOTE(mrry): Explicitly create an array of `np.int64` because implicit
      # casting in `py_func()` will create an array of `np.int32` on Windows,
      # leading to a runtime error.
      return np.array(ret, dtype=np.int64)

    def get_iterator(self, iterator_id):
      try:
        return self._iterators[iterator_id]
      except KeyError:
        iterator = iter(self._generator(*self._args.pop(iterator_id)))
        self._iterators[iterator_id] = iterator
        return iterator

    def iterator_completed(self, iterator_id):
      del self._iterators[iterator_id]

  @staticmethod
  def from_generator(generator, output_types, output_shapes=None, args=None):
    """Creates a `Dataset` whose elements are generated by `generator`.

    The `generator` argument must be a callable object that returns
    an object that supports the `iter()` protocol (e.g. a generator function).
    The elements generated by `generator` must be compatible with the given
    `output_types` and (optional) `output_shapes` arguments.

    >>> import itertools
    >>>
    >>> def gen():
    ...   for i in itertools.count(1):
    ...     yield (i, [1] * i)
    >>>
    >>> dataset = tf.data.Dataset.from_generator(
    ...      gen,
    ...      (tf.int64, tf.int64),
    ...      (tf.TensorShape([]), tf.TensorShape([None])))
    >>>
    >>> list(dataset.take(3).as_numpy_iterator())
    [(1, array([1])), (2, array([1, 1])), (3, array([1, 1, 1]))]

    NOTE: The current implementation of `Dataset.from_generator()` uses
    `tf.numpy_function` and inherits the same constraints. In particular, it
    requires the `Dataset`- and `Iterator`-related operations to be placed
    on a device in the same process as the Python program that called
    `Dataset.from_generator()`. The body of `generator` will not be
    serialized in a `GraphDef`, and you should not use this method if you
    need to serialize your model and restore it in a different environment.

    NOTE: If `generator` depends on mutable global variables or other external
    state, be aware that the runtime may invoke `generator` multiple times
    (in order to support repeating the `Dataset`) and at any time
    between the call to `Dataset.from_generator()` and the production of the
    first element from the generator. Mutating global variables or external
    state can cause undefined behavior, and we recommend that you explicitly
    cache any external state in `generator` before calling
    `Dataset.from_generator()`.

    Args:
      generator: A callable object that returns an object that supports the
        `iter()` protocol. If `args` is not specified, `generator` must take no
        arguments; otherwise it must take as many arguments as there are values
        in `args`.
      output_types: A nested structure of `tf.DType` objects corresponding to
        each component of an element yielded by `generator`.
      output_shapes: (Optional.) A nested structure of `tf.TensorShape` objects
        corresponding to each component of an element yielded by `generator`.
      args: (Optional.) A tuple of `tf.Tensor` objects that will be evaluated
        and passed to `generator` as NumPy-array arguments.

    Returns:
      Dataset: A `Dataset`.
    """
    if not callable(generator):
      raise TypeError("`generator` must be callable.")
    if output_shapes is None:
      output_shapes = nest.map_structure(
          lambda _: tensor_shape.TensorShape(None), output_types)
    else:
      output_shapes = nest.map_structure_up_to(
          output_types, tensor_shape.as_shape, output_shapes)
    if args is None:
      args = ()
    else:
      args = tuple(ops.convert_n_to_tensor(args, name="args"))

    flattened_types = [dtypes.as_dtype(dt) for dt in nest.flatten(output_types)]
    flattened_shapes = nest.flatten(output_shapes)

    generator_state = DatasetV2._GeneratorState(generator)

    def get_iterator_id_fn(unused_dummy):
      """Creates a unique `iterator_id` for each pass over the dataset.

      The returned `iterator_id` disambiguates between multiple concurrently
      existing iterators.

      Args:
        unused_dummy: Ignored value.

      Returns:
        A `tf.int64` tensor whose value uniquely identifies an iterator in
        `generator_state`.
      """
      return script_ops.numpy_function(generator_state.get_next_id, args,
                                       dtypes.int64)

    def generator_next_fn(iterator_id_t):
      """Generates the next element from iterator with ID `iterator_id_t`.

      We map this function across an infinite repetition of the
      `iterator_id_t`, and raise `StopIteration` to terminate the iteration.

      Args:
        iterator_id_t: A `tf.int64` tensor whose value uniquely identifies the
          iterator in `generator_state` from which to generate an element.

      Returns:
        The next element to generate from the iterator.
      """

      def generator_py_func(iterator_id):
        """A `py_func` that will be called to invoke the iterator."""
        # `next()` raises `StopIteration` when there are no more
        # elements remaining to be generated.
        values = next(generator_state.get_iterator(iterator_id))

        # Use the same _convert function from the py_func() implementation to
        # convert the returned values to arrays early, so that we can inspect
        # their values.
        try:
          flattened_values = nest.flatten_up_to(output_types, values)
        except (TypeError, ValueError):
          six.reraise(TypeError, TypeError(
              "`generator` yielded an element that did not match the expected "
              "structure. The expected structure was %s, but the yielded "
              "element was %s." % (output_types, values)), sys.exc_info()[2])
        ret_arrays = []
        for ret, dtype in zip(flattened_values, flattened_types):
          try:
            ret_arrays.append(script_ops.FuncRegistry._convert(  # pylint: disable=protected-access
                ret, dtype=dtype.as_numpy_dtype))
          except (TypeError, ValueError):
            six.reraise(TypeError, TypeError(
                "`generator` yielded an element that could not be converted to "
                "the expected type. The expected type was %s, but the yielded "
                "element was %s." % (dtype.name, ret)), sys.exc_info()[2])

        # Additional type and shape checking to ensure that the components
        # of the generated element match the `output_types` and `output_shapes`
        # arguments.
        for (ret_array, expected_dtype, expected_shape) in zip(
            ret_arrays, flattened_types, flattened_shapes):
          if ret_array.dtype != expected_dtype.as_numpy_dtype:
            raise TypeError(
                "`generator` yielded an element of type %s where an element "
                "of type %s was expected." % (ret_array.dtype,
                                              expected_dtype.as_numpy_dtype))
          if not expected_shape.is_compatible_with(ret_array.shape):
            raise ValueError(
                "`generator` yielded an element of shape %s where an element "
                "of shape %s was expected." % (ret_array.shape, expected_shape))

        return ret_arrays

      flat_values = script_ops.numpy_function(generator_py_func,
                                              [iterator_id_t], flattened_types)

      # The `py_func()` op drops the inferred shapes, so we add them back in
      # here.
      if output_shapes is not None:
        for ret_t, shape in zip(flat_values, flattened_shapes):
          ret_t.set_shape(shape)

      return nest.pack_sequence_as(output_types, flat_values)

    def finalize_fn(iterator_id_t):
      """Releases host-side state for the iterator with ID `iterator_id_t`."""

      def finalize_py_func(iterator_id):
        generator_state.iterator_completed(iterator_id)
        # We return a dummy value so that the `finalize_fn` has a valid
        # signature.
        # NOTE(mrry): Explicitly create an array of `np.int64` because implicit
        # casting in `py_func()` will create an array of `np.int32` on Windows,
        # leading to a runtime error.
        return np.array(0, dtype=np.int64)

      return script_ops.numpy_function(finalize_py_func, [iterator_id_t],
                                       dtypes.int64)

    # This function associates each traversal of `generator` with a unique
    # iterator ID.
    def flat_map_fn(dummy_arg):
      # The `get_iterator_id_fn` gets a unique ID for the current instance of
      # of the generator.
      # The `generator_next_fn` gets the next element from the iterator with the
      # given ID, and raises StopIteration when that iterator contains no
      # more elements.
      return _GeneratorDataset(dummy_arg, get_iterator_id_fn, generator_next_fn,
                               finalize_fn)

    # A single-element dataset that, each time it is evaluated, contains a
    # freshly-generated and unique (for the returned dataset) int64
    # ID that will be used to identify the appropriate Python state, which
    # is encapsulated in `generator_state`, and captured in
    # `get_iterator_id_map_fn`.
    dummy = 0
    id_dataset = Dataset.from_tensors(dummy)

    # A dataset that contains all of the elements generated by a
    # single iterator created from `generator`, identified by the
    # iterator ID contained in `id_dataset`. Lifting the iteration
    # into a flat_map here enables multiple repetitions and/or nested
    # versions of the returned dataset to be created, because it forces
    # the generation of a new ID for each version.
    return id_dataset.flat_map(flat_map_fn)

  @staticmethod
  def range(*args):
    """Creates a `Dataset` of a step-separated range of values.

    >>> list(Dataset.range(5).as_numpy_iterator())
    [0, 1, 2, 3, 4]
    >>> list(Dataset.range(2, 5).as_numpy_iterator())
    [2, 3, 4]
    >>> list(Dataset.range(1, 5, 2).as_numpy_iterator())
    [1, 3]
    >>> list(Dataset.range(1, 5, -2).as_numpy_iterator())
    []
    >>> list(Dataset.range(5, 1).as_numpy_iterator())
    []
    >>> list(Dataset.range(5, 1, -2).as_numpy_iterator())
    [5, 3]

    Args:
      *args: follows the same semantics as python's xrange.
        len(args) == 1 -> start = 0, stop = args[0], step = 1
        len(args) == 2 -> start = args[0], stop = args[1], step = 1
        len(args) == 3 -> start = args[0], stop = args[1, stop = args[2]

    Returns:
      Dataset: A `RangeDataset`.

    Raises:
      ValueError: if len(args) == 0.
    """
    return RangeDataset(*args)

  @staticmethod
  def zip(datasets):
    """Creates a `Dataset` by zipping together the given datasets.

    This method has similar semantics to the built-in `zip()` function
    in Python, with the main difference being that the `datasets`
    argument can be an arbitrary nested structure of `Dataset` objects.

    >>> # The nested structure of the `datasets` argument determines the
    >>> # structure of elements in the resulting dataset.
    >>> a = tf.data.Dataset.range(1, 4)  # ==> [ 1, 2, 3 ]
    >>> b = tf.data.Dataset.range(4, 7)  # ==> [ 4, 5, 6 ]
    >>> ds = tf.data.Dataset.zip((a, b))
    >>> list(ds.as_numpy_iterator())
    [(1, 4), (2, 5), (3, 6)]
    >>> ds = tf.data.Dataset.zip((b, a))
    >>> list(ds.as_numpy_iterator())
    [(4, 1), (5, 2), (6, 3)]
    >>>
    >>> # The `datasets` argument may contain an arbitrary number of datasets.
    >>> c = tf.data.Dataset.range(7, 13).batch(2)  # ==> [ [7, 8],
    ...                                            #       [9, 10],
    ...                                            #       [11, 12] ]
    >>> ds = tf.data.Dataset.zip((a, b, c))
    >>> for element in ds.as_numpy_iterator():
    ...   print(element)
    (1, 4, array([7, 8]))
    (2, 5, array([ 9, 10]))
    (3, 6, array([11, 12]))
    >>>
    >>> # The number of elements in the resulting dataset is the same as
    >>> # the size of the smallest dataset in `datasets`.
    >>> d = tf.data.Dataset.range(13, 15)  # ==> [ 13, 14 ]
    >>> ds = tf.data.Dataset.zip((a, d))
    >>> list(ds.as_numpy_iterator())
    [(1, 13), (2, 14)]

    Args:
      datasets: A nested structure of datasets.

    Returns:
      Dataset: A `Dataset`.
    """
    return ZipDataset(datasets)

  def concatenate(self, dataset):
    """Creates a `Dataset` by concatenating the given dataset with this dataset.

    >>> a = tf.data.Dataset.range(1, 4)  # ==> [ 1, 2, 3 ]
    >>> b = tf.data.Dataset.range(4, 8)  # ==> [ 4, 5, 6, 7 ]
    >>> ds = a.concatenate(b)
    >>> list(ds.as_numpy_iterator())
    [1, 2, 3, 4, 5, 6, 7]
    >>> # The input dataset and dataset to be concatenated should have the same
    >>> # nested structures and output types.
    >>> c = tf.data.Dataset.zip((a, b))
    >>> a.concatenate(c)
    Traceback (most recent call last):
    TypeError: Two datasets to concatenate have different types
    <dtype: 'int64'> and (tf.int64, tf.int64)
    >>> d = tf.data.Dataset.from_tensor_slices(["a", "b", "c"])
    >>> a.concatenate(d)
    Traceback (most recent call last):
    TypeError: Two datasets to concatenate have different types
    <dtype: 'int64'> and <dtype: 'string'>

    Args:
      dataset: `Dataset` to be concatenated.

    Returns:
      Dataset: A `Dataset`.
    """
    return ConcatenateDataset(self, dataset)

  def prefetch(self, buffer_size):
    """Creates a `Dataset` that prefetches elements from this dataset.

    Most dataset input pipelines should end with a call to `prefetch`. This
    allows later elements to be prepared while the current element is being
    processed. This often improves latency and throughput, at the cost of
    using additional memory to store prefetched elements.

    Note: Like other `Dataset` methods, prefetch operates on the
    elements of the input dataset. It has no concept of examples vs. batches.
    `examples.prefetch(2)` will prefetch two elements (2 examples),
    while `examples.batch(20).prefetch(2)` will prefetch 2 elements
    (2 batches, of 20 examples each).

    >>> dataset = tf.data.Dataset.range(3)
    >>> dataset = dataset.prefetch(2)
    >>> list(dataset.as_numpy_iterator())
    [0, 1, 2]

    Args:
      buffer_size: A `tf.int64` scalar `tf.Tensor`, representing the maximum
        number of elements that will be buffered when prefetching.

    Returns:
      Dataset: A `Dataset`.
    """
    return PrefetchDataset(self, buffer_size)

  @staticmethod
  def list_files(file_pattern, shuffle=None, seed=None):
    """A dataset of all files matching one or more glob patterns.

    The `file_pattern` argument should be a small number of glob patterns.
    If your filenames have already been globbed, use
    `Dataset.from_tensor_slices(filenames)` instead, as re-globbing every
    filename with `list_files` may result in poor performance with remote
    storage systems.

    NOTE: The default behavior of this method is to return filenames in
    a non-deterministic random shuffled order. Pass a `seed` or `shuffle=False`
    to get results in a deterministic order.

    Example:
      If we had the following files on our filesystem:
        - /path/to/dir/a.txt
        - /path/to/dir/b.py
        - /path/to/dir/c.py
      If we pass "/path/to/dir/*.py" as the directory, the dataset
      would produce:
        - /path/to/dir/b.py
        - /path/to/dir/c.py

    Args:
      file_pattern: A string, a list of strings, or a `tf.Tensor` of string type
        (scalar or vector), representing the filename glob (i.e. shell wildcard)
        pattern(s) that will be matched.
      shuffle: (Optional.) If `True`, the file names will be shuffled randomly.
        Defaults to `True`.
      seed: (Optional.) A `tf.int64` scalar `tf.Tensor`, representing the random
        seed that will be used to create the distribution. See
        `tf.compat.v1.set_random_seed` for behavior.

    Returns:
     Dataset: A `Dataset` of strings corresponding to file names.
    """
    with ops.name_scope("list_files"):
      if shuffle is None:
        shuffle = True
      file_pattern = ops.convert_to_tensor(
          file_pattern, dtype=dtypes.string, name="file_pattern")
      matching_files = gen_io_ops.matching_files(file_pattern)

      # Raise an exception if `file_pattern` does not match any files.
      condition = math_ops.greater(array_ops.shape(matching_files)[0], 0,
                                   name="match_not_empty")

      message = math_ops.add(
          "No files matched pattern: ",
          string_ops.reduce_join(file_pattern, separator=", "), name="message")

      assert_not_empty = control_flow_ops.Assert(
          condition, [message], summarize=1, name="assert_not_empty")
      with ops.control_dependencies([assert_not_empty]):
        matching_files = array_ops.identity(matching_files)

      dataset = Dataset.from_tensor_slices(matching_files)
      if shuffle:
        # NOTE(mrry): The shuffle buffer size must be greater than zero, but the
        # list of files might be empty.
        buffer_size = math_ops.maximum(
            array_ops.shape(matching_files, out_type=dtypes.int64)[0], 1)
        dataset = dataset.shuffle(buffer_size, seed=seed)
      return dataset

  def repeat(self, count=None):
    """Repeats this dataset so each original value is seen `count` times.

    >>> dataset = tf.data.Dataset.from_tensor_slices([1, 2, 3])
    >>> dataset = dataset.repeat(3)
    >>> list(dataset.as_numpy_iterator())
    [1, 2, 3, 1, 2, 3, 1, 2, 3]

    NOTE: If this dataset is a function of global state (e.g. a random number
    generator), then different repetitions may produce different elements.

    Args:
      count: (Optional.) A `tf.int64` scalar `tf.Tensor`, representing the
        number of times the dataset should be repeated. The default behavior (if
        `count` is `None` or `-1`) is for the dataset be repeated indefinitely.

    Returns:
      Dataset: A `Dataset`.
    """
    return RepeatDataset(self, count)

  def enumerate(self, start=0):
    """Enumerates the elements of this dataset.

    It is similar to python's `enumerate`.

    >>> dataset = tf.data.Dataset.from_tensor_slices([1, 2, 3])
    >>> dataset = dataset.enumerate(start=5)
    >>> for element in dataset.as_numpy_iterator():
    ...   print(element)
    (5, 1)
    (6, 2)
    (7, 3)

    >>> # The nested structure of the input dataset determines the structure of
    >>> # elements in the resulting dataset.
    >>> dataset = tf.data.Dataset.from_tensor_slices([(7, 8), (9, 10)])
    >>> dataset = dataset.enumerate()
    >>> for element in dataset.as_numpy_iterator():
    ...   print(element)
    (0, array([7, 8], dtype=int32))
    (1, array([ 9, 10], dtype=int32))

    Args:
      start: A `tf.int64` scalar `tf.Tensor`, representing the start value for
        enumeration.

    Returns:
      Dataset: A `Dataset`.
    """

    max_value = np.iinfo(dtypes.int64.as_numpy_dtype).max
    return Dataset.zip((Dataset.range(start, max_value), self))

  def shuffle(self, buffer_size, seed=None, reshuffle_each_iteration=None):
    """Randomly shuffles the elements of this dataset.

    This dataset fills a buffer with `buffer_size` elements, then randomly
    samples elements from this buffer, replacing the selected elements with new
    elements. For perfect shuffling, a buffer size greater than or equal to the
    full size of the dataset is required.

    For instance, if your dataset contains 10,000 elements but `buffer_size` is
    set to 1,000, then `shuffle` will initially select a random element from
    only the first 1,000 elements in the buffer. Once an element is selected,
    its space in the buffer is replaced by the next (i.e. 1,001-st) element,
    maintaining the 1,000 element buffer.

    `reshuffle_each_iteration` controls whether the shuffle order should be
    different for each epoch. In TF 1.X, the idiomatic way to create epochs
    was through the `repeat` transformation:

    >>> dataset = tf.data.Dataset.range(3)
    >>> dataset = dataset.shuffle(3, reshuffle_each_iteration=True)
    >>> dataset = dataset.repeat(2)  # doctest: +SKIP
    [1, 0, 2, 1, 2, 0]

    >>> dataset = tf.data.Dataset.range(3)
    >>> dataset = dataset.shuffle(3, reshuffle_each_iteration=False)
    >>> dataset = dataset.repeat(2)  # doctest: +SKIP
    [1, 0, 2, 1, 0, 2]

    In TF 2.0, `tf.data.Dataset` objects are Python iterables which makes it
    possible to also create epochs through Python iteration:

    >>> dataset = tf.data.Dataset.range(3)
    >>> dataset = dataset.shuffle(3, reshuffle_each_iteration=True)
    >>> list(dataset.as_numpy_iterator())  # doctest: +SKIP
    [1, 0, 2]
    >>> list(dataset.as_numpy_iterator())  # doctest: +SKIP
    [1, 2, 0]

    >>> dataset = tf.data.Dataset.range(3)
    >>> dataset = dataset.shuffle(3, reshuffle_each_iteration=False)
    >>> list(dataset.as_numpy_iterator())  # doctest: +SKIP
    [1, 0, 2]
    >>> list(dataset.as_numpy_iterator())  # doctest: +SKIP
    [1, 0, 2]
    ```

    Args:
      buffer_size: A `tf.int64` scalar `tf.Tensor`, representing the number of
        elements from this dataset from which the new dataset will sample.
      seed: (Optional.) A `tf.int64` scalar `tf.Tensor`, representing the random
        seed that will be used to create the distribution. See
        `tf.compat.v1.set_random_seed` for behavior.
      reshuffle_each_iteration: (Optional.) A boolean, which if true indicates
        that the dataset should be pseudorandomly reshuffled each time it is
        iterated over. (Defaults to `True`.)

    Returns:
      Dataset: A `Dataset`.
    """
    return ShuffleDataset(self, buffer_size, seed, reshuffle_each_iteration)

  def cache(self, filename=""):
    """Caches the elements in this dataset.

    The first time the dataset is iterated over, its elements will be cached
    either in the specified file or in memory. Subsequent iterations will
    use the cached data.

    Note: For the cache to be finalized, the input dataset must be iterated
    through in its entirety. Otherwise, subsequent iterations will not use
    cached data.

    >>> dataset = tf.data.Dataset.range(5)
    >>> dataset = dataset.map(lambda x: x**2)
    >>> dataset = dataset.cache()
    >>> # The first time reading through the data will generate the data using
    >>> # `range` and `map`.
    >>> list(dataset.as_numpy_iterator())
    [0, 1, 4, 9, 16]
    >>> # Subsequent iterations read from the cache.
    >>> list(dataset.as_numpy_iterator())
    [0, 1, 4, 9, 16]

    When caching to a file, the cached data will persist across runs. Even the
    first iteration through the data will read from the cache file. Changing
    the input pipeline before the call to `.cache()` will have no effect until
    the cache file is removed or the filename is changed.

    >>> dataset = tf.data.Dataset.range(5)
    >>> dataset = dataset.cache("/path/to/file)  # doctest: +SKIP
    >>> list(dataset.as_numpy_iterator())  # doctest: +SKIP
    [0, 1, 2, 3, 4]
    >>> dataset = tf.data.Dataset.range(10)
    >>> dataset = dataset.cache("/path/to/file")  # Same file! # doctest: +SKIP
    >>> list(dataset.as_numpy_iterator())  # doctest: +SKIP
    [0, 1, 2, 3, 4]

    Note: `cache` will produce exactly the same elements during each iteration
    through the dataset. If you wish to randomize the iteration order, make sure
    to call `shuffle` *after* calling `cache`.

    Args:
      filename: A `tf.string` scalar `tf.Tensor`, representing the name of a
        directory on the filesystem to use for caching elements in this Dataset.
        If a filename is not provided, the dataset will be cached in memory.

    Returns:
      Dataset: A `Dataset`.
    """
    return CacheDataset(self, filename)

  def take(self, count):
    """Creates a `Dataset` with at most `count` elements from this dataset.

    >>> dataset = tf.data.Dataset.range(10)
    >>> dataset = dataset.take(3)
    >>> list(dataset.as_numpy_iterator())
    [0, 1, 2]

    Args:
      count: A `tf.int64` scalar `tf.Tensor`, representing the number of
        elements of this dataset that should be taken to form the new dataset.
        If `count` is -1, or if `count` is greater than the size of this
        dataset, the new dataset will contain all elements of this dataset.

    Returns:
      Dataset: A `Dataset`.
    """
    return TakeDataset(self, count)

  def skip(self, count):
    """Creates a `Dataset` that skips `count` elements from this dataset.

    >>> dataset = tf.data.Dataset.range(10)
    >>> dataset = dataset.skip(7)
    >>> list(dataset.as_numpy_iterator())
    [7, 8, 9]

    Args:
      count: A `tf.int64` scalar `tf.Tensor`, representing the number of
        elements of this dataset that should be skipped to form the new dataset.
        If `count` is greater than the size of this dataset, the new dataset
        will contain no elements.  If `count` is -1, skips the entire dataset.

    Returns:
      Dataset: A `Dataset`.
    """
    return SkipDataset(self, count)

  def shard(self, num_shards, index):
    """Creates a `Dataset` that includes only 1/`num_shards` of this dataset.

    `shard` is deterministic. The Dataset produced by `A.shard(n, i)` will
    contain all elements of A whose index mod n = i.

    >>> A = tf.data.Dataset.range(10)
    >>> B = A.shard(num_shards=3, index=0)
    >>> list(B.as_numpy_iterator())
    [0, 3, 6, 9]
    >>> C = A.shard(num_shards=3, index=1)
    >>> list(C.as_numpy_iterator())
    [1, 4, 7]
    >>> D = A.shard(num_shards=3, index=2)
    >>> list(D.as_numpy_iterator())
    [2, 5, 8]

    This dataset operator is very useful when running distributed training, as
    it allows each worker to read a unique subset.

    When reading a single input file, you can shard elements as follows:

    ```python
    d = tf.data.TFRecordDataset(input_file)
    d = d.shard(num_workers, worker_index)
    d = d.repeat(num_epochs)
    d = d.shuffle(shuffle_buffer_size)
    d = d.map(parser_fn, num_parallel_calls=num_map_threads)
    ```

    Important caveats:

    - Be sure to shard before you use any randomizing operator (such as
      shuffle).
    - Generally it is best if the shard operator is used early in the dataset
      pipeline. For example, when reading from a set of TFRecord files, shard
      before converting the dataset to input samples. This avoids reading every
      file on every worker. The following is an example of an efficient
      sharding strategy within a complete pipeline:

    ```python
    d = Dataset.list_files(pattern)
    d = d.shard(num_workers, worker_index)
    d = d.repeat(num_epochs)
    d = d.shuffle(shuffle_buffer_size)
    d = d.interleave(tf.data.TFRecordDataset,
                     cycle_length=num_readers, block_length=1)
    d = d.map(parser_fn, num_parallel_calls=num_map_threads)
    ```

    Args:
      num_shards: A `tf.int64` scalar `tf.Tensor`, representing the number of
        shards operating in parallel.
      index: A `tf.int64` scalar `tf.Tensor`, representing the worker index.

    Returns:
      Dataset: A `Dataset`.

    Raises:
      InvalidArgumentError: if `num_shards` or `index` are illegal values.
        Note: error checking is done on a best-effort basis, and errors aren't
        guaranteed to be caught upon dataset creation. (e.g. providing in a
        placeholder tensor bypasses the early checking, and will instead result
        in an error during a session.run call.)
    """
    return ShardDataset(self, num_shards, index)

  def batch(self, batch_size, drop_remainder=False):
    """Combines consecutive elements of this dataset into batches.

    >>> dataset = tf.data.Dataset.range(8)
    >>> dataset = dataset.batch(3)
    >>> list(dataset.as_numpy_iterator())
    [array([0, 1, 2]), array([3, 4, 5]), array([6, 7])]

    >>> dataset = tf.data.Dataset.range(8)
    >>> dataset = dataset.batch(3, drop_remainder=True)
    >>> list(dataset.as_numpy_iterator())
    [array([0, 1, 2]), array([3, 4, 5])]

    The components of the resulting element will have an additional outer
    dimension, which will be `batch_size` (or `N % batch_size` for the last
    element if `batch_size` does not divide the number of input elements `N`
    evenly and `drop_remainder` is `False`). If your program depends on the
    batches having the same outer dimension, you should set the `drop_remainder`
    argument to `True` to prevent the smaller batch from being produced.

    Args:
      batch_size: A `tf.int64` scalar `tf.Tensor`, representing the number of
        consecutive elements of this dataset to combine in a single batch.
      drop_remainder: (Optional.) A `tf.bool` scalar `tf.Tensor`, representing
        whether the last batch should be dropped in the case it has fewer than
        `batch_size` elements; the default behavior is not to drop the smaller
        batch.

    Returns:
      Dataset: A `Dataset`.
    """
    return BatchDataset(self, batch_size, drop_remainder)

  def padded_batch(self,
                   batch_size,
                   padded_shapes,
                   padding_values=None,
                   drop_remainder=False):
    """Combines consecutive elements of this dataset into padded batches.

    This transformation combines multiple consecutive elements of the input
    dataset into a single element.

    Like `tf.data.Dataset.batch`, the components of the resulting element will
    have an additional outer dimension, which will be `batch_size` (or
    `N % batch_size` for the last element if `batch_size` does not divide the
    number of input elements `N` evenly and `drop_remainder` is `False`). If
    your program depends on the batches having the same outer dimension, you
    should set the `drop_remainder` argument to `True` to prevent the smaller
    batch from being produced.

    Unlike `tf.data.Dataset.batch`, the input elements to be batched may have
    different shapes, and this transformation will pad each component to the
    respective shape in `padding_shapes`. The `padding_shapes` argument
    determines the resulting shape for each dimension of each component in an
    output element:

    * If the dimension is a constant (e.g. `tf.compat.v1.Dimension(37)`), the
    component will be padded out to that length in that dimension.
    * If the dimension is unknown (e.g. `tf.compat.v1.Dimension(None)`), the
    component will be padded out to the maximum length of all elements in that
    dimension.

    >>> elements = [[1, 2],
    ...             [3, 4, 5],
    ...             [6, 7],
    ...             [8]]
    >>> A = tf.data.Dataset.from_generator(lambda: iter(elements), tf.int32)
    >>> # Pad to the smallest per-batch size that fits all elements.
    >>> B = A.padded_batch(2, padded_shapes=[None])
    >>> for element in B.as_numpy_iterator():
    ...   print(element)
    [[1 2 0]
     [3 4 5]]
    [[6 7]
     [8 0]]
    >>> # Pad to a fixed size.
    >>> C = A.padded_batch(2, padded_shapes=3)
    >>> for element in C.as_numpy_iterator():
    ...   print(element)
    [[1 2 0]
     [3 4 5]]
    [[6 7 0]
     [8 0 0]]
    >>> # Pad with a custom value.
    >>> D = A.padded_batch(2, padded_shapes=3, padding_values=-1)
    >>> for element in D.as_numpy_iterator():
    ...   print(element)
    [[ 1  2 -1]
     [ 3  4  5]]
    [[ 6  7 -1]
     [ 8 -1 -1]]
    >>> # Components of nested elements can be padded independently.
    >>> elements = [([1, 2, 3], [10]),
    ...             ([4, 5], [11, 12])]
    >>> dataset = tf.data.Dataset.from_generator(
    ...     lambda: iter(elements), (tf.int32, tf.int32))
    >>> # Pad the first component of the tuple to length 4, and the second
    >>> # component to the smallest size that fits.
    >>> dataset = dataset.padded_batch(2,
    ...     padded_shapes=([4], [None]),
    ...     padding_values=(-1, 100))
    >>> list(dataset.as_numpy_iterator())
    [(array([[ 1,  2,  3, -1], [ 4,  5, -1, -1]], dtype=int32),
      array([[ 10, 100], [ 11,  12]], dtype=int32))]

    See also `tf.data.experimental.dense_to_sparse_batch`, which combines
    elements that may have different shapes into a `tf.SparseTensor`.

    Args:
      batch_size: A `tf.int64` scalar `tf.Tensor`, representing the number of
        consecutive elements of this dataset to combine in a single batch.
      padded_shapes: A nested structure of `tf.TensorShape` or `tf.int64` vector
        tensor-like objects representing the shape to which the respective
        component of each input element should be padded prior to batching. Any
        unknown dimensions (e.g. `tf.compat.v1.Dimension(None)` in a
        `tf.TensorShape` or `-1` in a tensor-like object) will be padded to the
        maximum size of that dimension in each batch.
      padding_values: (Optional.) A nested structure of scalar-shaped
        `tf.Tensor`, representing the padding values to use for the respective
        components.  Defaults are `0` for numeric types and the empty string for
        string types.
      drop_remainder: (Optional.) A `tf.bool` scalar `tf.Tensor`, representing
        whether the last batch should be dropped in the case it has fewer than
        `batch_size` elements; the default behavior is not to drop the smaller
        batch.

    Returns:
      Dataset: A `Dataset`.
    """
    return PaddedBatchDataset(self, batch_size, padded_shapes, padding_values,
                              drop_remainder)

  def map(self, map_func, num_parallel_calls=None):
    """Maps `map_func` across the elements of this dataset.

    This transformation applies `map_func` to each element of this dataset, and
    returns a new dataset containing the transformed elements, in the same
    order as they appeared in the input. `map_func` can be used to change both
    the values and the structure of a dataset's elements. For example, adding 1
    to each element, or projecting a subset of element components.

    >>> dataset = Dataset.range(1, 6)  # ==> [ 1, 2, 3, 4, 5 ]
    >>> dataset = dataset.map(lambda x: x + 1)
    >>> list(dataset.as_numpy_iterator())
    [2, 3, 4, 5, 6]

    The input signature of `map_func` is determined by the structure of each
    element in this dataset.

    >>> dataset = Dataset.range(5)
    >>> # `map_func` takes a single argument of type `tf.Tensor` with the same
    >>> # shape and dtype.
    >>> result = dataset.map(lambda x: x + 1)

    >>> # Each element is a tuple containing two `tf.Tensor` objects.
    >>> elements = [(1, "foo"), (2, "bar"), (3, "baz)")]
    >>> dataset = tf.data.Dataset.from_generator(
    ...     lambda: elements, (tf.int32, tf.string))
    >>> # `map_func` takes two arguments of type `tf.Tensor`. This function
    >>> # projects out just the first component.
    >>> result = dataset.map(lambda x_int, y_str: x_int)
    >>> list(result.as_numpy_iterator())
    [1, 2, 3]

    >>> # Each element is a dictionary mapping strings to `tf.Tensor` objects.
    >>> elements =  ([{"a": 1, "b": "foo"},
    ...               {"a": 2, "b": "bar"},
    ...               {"a": 3, "b": "baz"}])
    >>> dataset = tf.data.Dataset.from_generator(
    ...     lambda: elements, {"a": tf.int32, "b": tf.string})
    >>> # `map_func` takes a single argument of type `dict` with the same keys
    >>> # as the elements.
    >>> result = dataset.map(lambda d: str(d["a"]) + d["b"])

    The value or values returned by `map_func` determine the structure of each
    element in the returned dataset.

    >>> dataset = tf.data.Dataset.range(3)
    >>> # `map_func` returns two `tf.Tensor` objects.
    >>> def g(x):
    ...   return tf.constant(37.0), tf.constant(["Foo", "Bar", "Baz"])
    >>> result = dataset.map(g)
    >>> result.element_spec
    (TensorSpec(shape=(), dtype=tf.float32, name=None), TensorSpec(shape=(3,), \
dtype=tf.string, name=None))
    >>> # Python primitives, lists, and NumPy arrays are implicitly converted to
    >>> # `tf.Tensor`.
    >>> def h(x):
    ...   return 37.0, ["Foo", "Bar"], np.array([1.0, 2.0], dtype=np.float64)
    >>> result = dataset.map(h)
    >>> result.element_spec
    (TensorSpec(shape=(), dtype=tf.float32, name=None), TensorSpec(shape=(2,), \
dtype=tf.string, name=None), TensorSpec(shape=(2,), dtype=tf.float64, \
name=None))
    >>> # `map_func` can return nested structures.
    >>> def i(x):
    ...   return (37.0, [42, 16]), "foo"
    >>> result = dataset.map(i)
    >>> result.element_spec
    ((TensorSpec(shape=(), dtype=tf.float32, name=None),
      TensorSpec(shape=(2,), dtype=tf.int32, name=None)),
     TensorSpec(shape=(), dtype=tf.string, name=None))

    `map_func` can accept as arguments and return any type of dataset element.

    Note that irrespective of the context in which `map_func` is defined (eager
    vs. graph), tf.data traces the function and executes it as a graph. To use
    Python code inside of the function you have two options:

    1) Rely on AutoGraph to convert Python code into an equivalent graph
    computation. The downside of this approach is that AutoGraph can convert
    some but not all Python code.

    2) Use `tf.py_function`, which allows you to write arbitrary Python code but
    will generally result in worse performance than 1). For example:

    >>> d = tf.data.Dataset.from_tensor_slices(['hello', 'world'])
    >>> # transform a string tensor to upper case string using a Python function
    >>> def upper_case_fn(t: tf.Tensor):
    ...   return t.numpy().decode('utf-8').upper()
    >>> d = d.map(lambda x: tf.py_function(func=upper_case_fn,
    ...           inp=[x], Tout=tf.string))
    >>> list(d.as_numpy_iterator())
    [b'HELLO', b'WORLD']

    Args:
      map_func: A function mapping a dataset element to another dataset element.
      num_parallel_calls: (Optional.) A `tf.int32` scalar `tf.Tensor`,
        representing the number elements to process asynchronously in parallel.
        If not specified, elements will be processed sequentially. If the value
        `tf.data.experimental.AUTOTUNE` is used, then the number of parallel
        calls is set dynamically based on available CPU.

    Returns:
      Dataset: A `Dataset`.
    """
    if num_parallel_calls is None:
      return MapDataset(self, map_func, preserve_cardinality=True)
    else:
      return ParallelMapDataset(
          self, map_func, num_parallel_calls, preserve_cardinality=True)

  def flat_map(self, map_func):
    """Maps `map_func` across this dataset and flattens the result.

    Use `flat_map` if you want to make sure that the order of your dataset
    stays the same. For example, to flatten a dataset of batches into a
    dataset of their elements:

    >>> dataset = Dataset.from_tensor_slices([[1, 2, 3], [4, 5, 6], [7, 8, 9]])
    >>> dataset = dataset.flat_map(lambda x: Dataset.from_tensor_slices(x))
    >>> list(dataset.as_numpy_iterator())
    [1, 2, 3, 4, 5, 6, 7, 8, 9]

    `tf.data.Dataset.interleave()` is a generalization of `flat_map`, since
    `flat_map` produces the same output as
    `tf.data.Dataset.interleave(cycle_length=1)`

    Args:
      map_func: A function mapping a dataset element to a dataset.

    Returns:
      Dataset: A `Dataset`.
    """
    return FlatMapDataset(self, map_func)

  def interleave(self,
                 map_func,
                 cycle_length=AUTOTUNE,
                 block_length=1,
                 num_parallel_calls=None):
    """Maps `map_func` across this dataset, and interleaves the results.

    For example, you can use `Dataset.interleave()` to process many input files
    concurrently:

    >>> # Preprocess 4 files concurrently, and interleave blocks of 16 records
    >>> # from each file.
    >>> filenames = ["/var/data/file1.txt", "/var/data/file2.txt",
    ...              "/var/data/file3.txt", "/var/data/file4.txt"]
    >>> dataset = tf.data.Dataset.from_tensor_slices(filenames)
    >>> def parse_fn(filename):
    ...   return tf.data.Dataset.range(10)
    >>> dataset = dataset.interleave(lambda x:
    ...     tf.data.TextLineDataset(x).map(parse_fn, num_parallel_calls=1),
    ...     cycle_length=4, block_length=16)

    The `cycle_length` and `block_length` arguments control the order in which
    elements are produced. `cycle_length` controls the number of input elements
    that are processed concurrently. If you set `cycle_length` to 1, this
    transformation will handle one input element at a time, and will produce
    identical results to `tf.data.Dataset.flat_map`. In general,
    this transformation will apply `map_func` to `cycle_length` input elements,
    open iterators on the returned `Dataset` objects, and cycle through them
    producing `block_length` consecutive elements from each iterator, and
    consuming the next input element each time it reaches the end of an
    iterator.

    For example:

    >>> dataset = Dataset.range(1, 6)  # ==> [ 1, 2, 3, 4, 5 ]
    >>> # NOTE: New lines indicate "block" boundaries.
    >>> dataset = dataset.interleave(
    ...     lambda x: Dataset.from_tensors(x).repeat(6),
    ...     cycle_length=2, block_length=4)
    >>> list(dataset.as_numpy_iterator())
    [1, 1, 1, 1, \
2, 2, 2, 2, \
1, 1, \
2, 2, \
3, 3, 3, 3, \
4, 4, 4, 4, \
3, 3, \
4, 4, \
5, 5, 5, 5, \
5, 5]

    NOTE: The order of elements yielded by this transformation is
    deterministic, as long as `map_func` is a pure function. If
    `map_func` contains any stateful operations, the order in which
    that state is accessed is undefined.

    Args:
      map_func: A function mapping a dataset element to a dataset.
      cycle_length: (Optional.) The number of input elements that will be
        processed concurrently. If not specified, the value will be derived from
        the number of available CPU cores. If the `num_parallel_calls` argument
        is set to `tf.data.experimental.AUTOTUNE`, the `cycle_length` argument
        also identifies the maximum degree of parallelism.
      block_length: (Optional.) The number of consecutive elements to produce
        from each input element before cycling to another input element.
      num_parallel_calls: (Optional.) If specified, the implementation creates a
        threadpool, which is used to fetch inputs from cycle elements
        asynchronously and in parallel. The default behavior is to fetch inputs
        from cycle elements synchronously with no parallelism. If the value
        `tf.data.experimental.AUTOTUNE` is used, then the number of parallel
        calls is set dynamically based on available CPU.

    Returns:
      Dataset: A `Dataset`.
    """
    if num_parallel_calls is None:
      return InterleaveDataset(self, map_func, cycle_length, block_length)
    else:
      return ParallelInterleaveDataset(self, map_func, cycle_length,
                                       block_length, num_parallel_calls)

  def filter(self, predicate):
    """Filters this dataset according to `predicate`.

    >>> dataset = tf.data.Dataset.from_tensor_slices([1, 2, 3])
    >>> dataset = dataset.filter(lambda x: x < 3)
    >>> list(dataset.as_numpy_iterator())
    [1, 2]
    >>> # `tf.math.equal(x, y)` is required for equality comparison
    >>> def filter_fn(x):
    ...   return tf.math.equal(x, 1)
    >>> dataset = dataset.filter(filter_fn)
    >>> list(dataset.as_numpy_iterator())
    [1]

    Args:
      predicate: A function mapping a dataset element to a boolean.

    Returns:
      Dataset: The `Dataset` containing the elements of this dataset for which
          `predicate` is `True`.
    """
    return FilterDataset(self, predicate)

  def apply(self, transformation_func):
    """Applies a transformation function to this dataset.

    `apply` enables chaining of custom `Dataset` transformations, which are
    represented as functions that take one `Dataset` argument and return a
    transformed `Dataset`.

    >>> dataset = tf.data.Dataset.range(100)
    >>> def dataset_fn(ds):
    ...   return ds.filter(lambda x: x < 5)
    >>> dataset = dataset.apply(dataset_fn)
    >>> list(dataset.as_numpy_iterator())
    [0, 1, 2, 3, 4]

    Args:
      transformation_func: A function that takes one `Dataset` argument and
        returns a `Dataset`.

    Returns:
      Dataset: The `Dataset` returned by applying `transformation_func` to this
          dataset.
    """
    dataset = transformation_func(self)
    if not isinstance(dataset, DatasetV2):
      raise TypeError(
          "`transformation_func` must return a Dataset. Got {}.".format(
              dataset))
    dataset._input_datasets = [self]  # pylint: disable=protected-access
    return dataset

  def window(self, size, shift=None, stride=1, drop_remainder=False):
    """Combines (nests of) input elements into a dataset of (nests of) windows.

    A "window" is a finite dataset of flat elements of size `size` (or possibly
    fewer if there are not enough input elements to fill the window and
    `drop_remainder` evaluates to `False`).

    The `shift` argument determines the number of input elements by which
    the window moves on each iteration.  The first element in the `k`th window
    will be element
    ```
    1 + (k-1) * shift
    ```
    of the input dataset. In particular, the first element of the first window
    will always be the first element of the input dataset.

    If the `stride` parameter is greater than 1, then each window will skip
    `(stride - 1)` input elements between each element that appears in the
    window. Output windows will still contain `size` elements regardless of
    the value of `stride`.

    The `stride` argument determines the stride of the input elements, and the
    `shift` argument determines the shift of the window.

<<<<<<< HEAD
    For example, letting `{...}` to represent a Dataset:

    - `tf.data.Dataset.range(7).window(2)` produces
      `{{0, 1}, {2, 3}, {4, 5}, {6}}`
    - `tf.data.Dataset.range(7).window(3, 2, 1, True)` produces
      `{{0, 1, 2}, {2, 3, 4}, {4, 5, 6}}`
    - `tf.data.Dataset.range(7).window(3, 1, 2, True)` produces
      `{{0, 2, 4}, {1, 3, 5}, {2, 4, 6}}`
=======
    >>> dataset = tf.data.Dataset.range(7).window(2)
    >>> for window in dataset:
    ...   print(list(window.as_numpy_iterator()))
    [0, 1]
    [2, 3]
    [4, 5]
    [6]
    >>> dataset = tf.data.Dataset.range(7).window(3, 2, 1, True)
    >>> for window in dataset:
    ...   print(list(window.as_numpy_iterator()))
    [0, 1, 2]
    [2, 3, 4]
    [4, 5, 6]
    >>> dataset = tf.data.Dataset.range(7).window(3, 1, 2, True)
    >>> for window in dataset:
    ...   print(list(window.as_numpy_iterator()))
    [0, 2, 4]
    [1, 3, 5]
    [2, 4, 6]
>>>>>>> fbe3749f

    Note that when the `window` transformation is applied to a dataset of
    nested elements, it produces a dataset of nested windows.

    >>> nested = ([1, 2, 3, 4], [5, 6, 7, 8])
    >>> dataset = tf.data.Dataset.from_tensor_slices(nested).window(2)
    >>> for window in dataset:
    ...   def to_numpy(ds):
    ...     return list(ds.as_numpy_iterator())
    ...   print(tuple(to_numpy(component) for component in window))
    ([1, 2], [5, 6])
    ([3, 4], [7, 8])

    >>> dataset = tf.data.Dataset.from_tensor_slices({'a': [1, 2, 3, 4]})
    >>> dataset = dataset.window(2)
    >>> for window in dataset:
    ...   def to_numpy(ds):
    ...     return list(ds.as_numpy_iterator())
    ...   print({'a': to_numpy(window['a'])})
    {'a': [1, 2]}
    {'a': [3, 4]}

    If this dataset returns elements in a deterministic order, then the
    dataset that this function returns will also be deterministic. Otherwise,
    the output of the windowed dataset will depend on the input order, but the
    contents of the windows will be consistent with a single ordering of the
    input dataset's elements.

    Args:
      size: A `tf.int64` scalar `tf.Tensor`, representing the number of elements
        of the input dataset to combine into a window. Must be positive.
      shift: (Optional.) A `tf.int64` scalar `tf.Tensor`, representing the
        number of input elements by which the window moves in each iteration.
        Defaults to `size`. Must be positive.
      stride: (Optional.) A `tf.int64` scalar `tf.Tensor`, representing the
        stride of the input elements in the sliding window. Must be positive.
        The default value of 1 means "retain every input element".
      drop_remainder: (Optional.) A `tf.bool` scalar `tf.Tensor`, representing
        whether the last window should be dropped if its size is smaller than
        `size`.

    Returns:
      Dataset: A `Dataset` of (nests of) windows -- a finite datasets of flat
        elements created from the (nests of) input elements.

    """
    if shift is None:
      shift = size
    return WindowDataset(self, size, shift, stride, drop_remainder)

  def reduce(self, initial_state, reduce_func):
    """Reduces the input dataset to a single element.

    The transformation calls `reduce_func` successively on every element of
    the input dataset until the dataset is exhausted, aggregating information in
    its internal state. The `initial_state` argument is used for the initial
    state and the final state is returned as the result.

    >>> tf.data.Dataset.range(5).reduce(np.int64(0), lambda x, _: x + 1).numpy()
    5
    >>> tf.data.Dataset.range(5).reduce(np.int64(0), lambda x, y: x + y).numpy()
    10

    Args:
      initial_state: An element representing the initial state of the
        transformation.
      reduce_func: A function that maps `(old_state, input_element)` to
        `new_state`. It must take two arguments and return a new element
        The structure of `new_state` must match the structure of
        `initial_state`.

    Returns:
      A dataset element corresponding to the final state of the transformation.

    """

    with ops.name_scope("initial_state"):
      initial_state = structure.normalize_element(initial_state)
    state_structure = structure.type_spec_from_value(initial_state)

    # Iteratively rerun the reduce function until reaching a fixed point on
    # `state_structure`.
    need_to_rerun = True
    while need_to_rerun:

      wrapped_func = StructuredFunctionWrapper(
          reduce_func,
          "reduce()",
          input_structure=(state_structure, self.element_spec),
          add_to_graph=False)

      # Extract and validate class information from the returned values.
      output_classes = wrapped_func.output_classes
      state_classes = nest.map_structure(
          lambda component_spec: component_spec._to_legacy_output_classes(),  # pylint: disable=protected-access
          state_structure)
      for new_state_class, state_class in zip(
          nest.flatten(output_classes), nest.flatten(state_classes)):
        if not issubclass(new_state_class, state_class):
          raise TypeError(
              "The element classes for the new state must match the initial "
              "state. Expected %s; got %s." %
              (state_classes, wrapped_func.output_classes))

      # Extract and validate type information from the returned values.
      output_types = wrapped_func.output_types
      state_types = nest.map_structure(
          lambda component_spec: component_spec._to_legacy_output_types(),  # pylint: disable=protected-access
          state_structure)
      for new_state_type, state_type in zip(
          nest.flatten(output_types), nest.flatten(state_types)):
        if new_state_type != state_type:
          raise TypeError(
              "The element types for the new state must match the initial "
              "state. Expected %s; got %s." %
              (state_types, wrapped_func.output_types))

      # Extract shape information from the returned values.
      output_shapes = wrapped_func.output_shapes
      state_shapes = nest.map_structure(
          lambda component_spec: component_spec._to_legacy_output_shapes(),  # pylint: disable=protected-access
          state_structure)
      flat_state_shapes = nest.flatten(state_shapes)
      flat_new_state_shapes = nest.flatten(output_shapes)
      weakened_state_shapes = [
          original.most_specific_compatible_shape(new)
          for original, new in zip(flat_state_shapes, flat_new_state_shapes)
      ]

      need_to_rerun = False
      for original_shape, weakened_shape in zip(flat_state_shapes,
                                                weakened_state_shapes):
        if original_shape.ndims is not None and (
            weakened_shape.ndims is None or
            original_shape.as_list() != weakened_shape.as_list()):
          need_to_rerun = True
          break

      if need_to_rerun:
        # TODO(b/110122868): Support a "most specific compatible structure"
        # method for combining structures, to avoid using legacy structures
        # here.
        state_structure = structure.convert_legacy_structure(
            state_types,
            nest.pack_sequence_as(state_shapes, weakened_state_shapes),
            state_classes)

    reduce_func = wrapped_func.function
    reduce_func.add_to_graph(ops.get_default_graph())

    dataset = self._apply_options()

    # pylint: disable=protected-access
    return structure.from_compatible_tensor_list(
        state_structure,
        gen_dataset_ops.reduce_dataset(
            dataset._variant_tensor,
            structure.to_tensor_list(state_structure, initial_state),
            reduce_func.captured_inputs,
            f=reduce_func,
            output_shapes=structure.get_flat_tensor_shapes(state_structure),
            output_types=structure.get_flat_tensor_types(state_structure)))

  def unbatch(self):
    """Splits elements of a dataset into multiple elements.

    For example, if elements of the dataset are shaped `[B, a0, a1, ...]`,
    where `B` may vary for each input element, then for each element in the
    dataset, the unbatched dataset will contain `B` consecutive elements
    of shape `[a0, a1, ...]`.

    >>> elements = [ [1, 2, 3], [1, 2], [1, 2, 3, 4] ]
    >>> dataset = tf.data.Dataset.from_generator(lambda: elements, tf.int64)
    >>> dataset = dataset.unbatch()
    >>> list(dataset.as_numpy_iterator())
    [1, 2, 3, 1, 2, 1, 2, 3, 4]

    Returns:
      A `Dataset` transformation function, which can be passed to
      `tf.data.Dataset.apply`.
    """

    # NOTE(mrry): We must ensure that any non-tensor components in `dataset`
    # are normalized to their dense tensor representation, so that the
    # non-tensor oblivious unbatching logic will slice them appropriately.
    # This leads to a somewhat inefficient re-encoding step for all non-tensor
    # components.
    #
    # TODO(mrry): Consider optimizing this if it turns out to be a bottleneck.
    def normalize(arg, *rest):
      # pylint: disable=protected-access
      if rest:
        return structure.to_batched_tensor_list(self.element_spec,
                                                (arg,) + rest)
      else:
        return structure.to_batched_tensor_list(self.element_spec, arg)

    normalized_dataset = self.map(normalize)

    # NOTE(mrry): Our `map()` has lost information about the structure of
    # non-tensor components, so re-apply the structure of the original dataset.
    restructured_dataset = _RestructuredDataset(normalized_dataset,
                                                self.element_spec)
    return _UnbatchDataset(restructured_dataset)

  def with_options(self, options):
    """Returns a new `tf.data.Dataset` with the given options set.

    The options are "global" in the sense they apply to the entire dataset.
    If options are set multiple times, they are merged as long as different
    options do not use different non-default values.

    >>> ds = tf.data.Dataset.range(5)
    >>> ds = ds.interleave(lambda x: tf.data.Dataset.range(5),
    ...                    cycle_length=3,
    ...                    num_parallel_calls=3)
    >>> options = tf.data.Options()
    >>> # This will make the interleave order non-deterministic.
    >>> options.experimental_deterministic = False
    >>> ds = ds.with_options(options)

    Args:
      options: A `tf.data.Options` that identifies the options the use.

    Returns:
      Dataset: A `Dataset` with the given options.

    Raises:
      ValueError: when an option is set more than once to a non-default value
    """
    return _OptionsDataset(self, options)


@tf_export(v1=["data.Dataset"])
class DatasetV1(DatasetV2):
  """Represents a potentially large set of elements.

  A `Dataset` can be used to represent an input pipeline as a
  collection of elements and a "logical plan" of transformations that act on
  those elements.
  """

  def __init__(self):
    try:
      variant_tensor = self._as_variant_tensor()
    except AttributeError as e:
      if "_as_variant_tensor" in str(e):
        raise AttributeError("Please use _variant_tensor instead of "
                             "_as_variant_tensor() to obtain the variant "
                             "associated with a dataset")
      raise AttributeError("{}: A likely cause of this error is that the super "
                           "call for this dataset is not the last line of the "
                           "__init__ method. The base class causes the "
                           "_as_variant_tensor call in its constructor and "
                           "if that uses attributes defined in the __init__ "
                           "method, those attrs need to be defined before the "
                           "super call.".format(e))
    super(DatasetV1, self).__init__(variant_tensor)

  @abc.abstractmethod
  def _as_variant_tensor(self):
    """Creates a scalar `tf.Tensor` of `tf.variant` representing this dataset.

    Returns:
      A scalar `tf.Tensor` of `tf.variant` type, which represents this dataset.
    """
    raise NotImplementedError("Dataset._as_variant_tensor")

  @deprecation.deprecated(
      None, "Use `for ... in dataset:` to iterate over a dataset. If using "
      "`tf.estimator`, return the `Dataset` object directly from your input "
      "function. As a last resort, you can use "
      "`tf.compat.v1.data.make_one_shot_iterator(dataset)`.")
  def make_one_shot_iterator(self):
    """Creates an `Iterator` for enumerating the elements of this dataset.

    Note: The returned iterator will be initialized automatically.
    A "one-shot" iterator does not currently support re-initialization.

    Returns:
      An `Iterator` over the elements of this dataset.
    """
    return self._make_one_shot_iterator()

  def _make_one_shot_iterator(self):  # pylint: disable=missing-docstring
    if context.executing_eagerly():
      return iterator_ops.OwnedIterator(self)

    _ensure_same_dataset_graph(self)
    # Now that we create datasets at python object creation time, the capture
    # by value _make_dataset() function would try to capture these variant
    # tensor dataset inputs, which are marked as stateful ops and would throw
    # an error if we try and capture them. We therefore traverse the graph
    # to find all these ops and whitelist them so that the capturing
    # logic instead of throwing an error recreates these ops which is what was
    # happening before.
    all_ds_ops = traverse.obtain_all_variant_tensor_ops(self)
    graph_level_seed, op_level_seed = core_random_seed.get_seed(None)

    # NOTE(mrry): We capture by value here to ensure that `_make_dataset()` is
    # a 0-argument function.
    @function.Defun(capture_by_value=True, whitelisted_stateful_ops=all_ds_ops)
    def _make_dataset():
      """Factory function for a dataset."""
      # NOTE(mrry): `Defun` does not capture the graph-level seed from the
      # enclosing graph, so if a graph-level seed is present we set the local
      # graph seed based on a combination of the graph- and op-level seeds.
      if graph_level_seed is not None:
        assert op_level_seed is not None
        core_random_seed.set_random_seed(
            (graph_level_seed + 87654321 * op_level_seed) % (2 ** 63 - 1))

      dataset = self._apply_options()
      return dataset._variant_tensor  # pylint: disable=protected-access

    try:
      _make_dataset.add_to_graph(ops.get_default_graph())
    except ValueError as err:
      if "Cannot capture a stateful node" in str(err):
        raise ValueError(
            "Failed to create a one-shot iterator for a dataset. "
            "`Dataset.make_one_shot_iterator()` does not support datasets that "
            "capture stateful objects, such as a `Variable` or `LookupTable`. "
            "In these cases, use `Dataset.make_initializable_iterator()`. "
            "(Original error: %s)" % err)
      else:
        six.reraise(ValueError, err)

    # pylint: disable=protected-access
    return iterator_ops.Iterator(
        gen_dataset_ops.one_shot_iterator(
            dataset_factory=_make_dataset, **self._flat_structure), None,
        get_legacy_output_types(self), get_legacy_output_shapes(self),
        get_legacy_output_classes(self))

  @deprecation.deprecated(
      None, "Use `for ... in dataset:` to iterate over a dataset. If using "
      "`tf.estimator`, return the `Dataset` object directly from your input "
      "function. As a last resort, you can use "
      "`tf.compat.v1.data.make_initializable_iterator(dataset)`.")
  def make_initializable_iterator(self, shared_name=None):
    """Creates an `Iterator` for enumerating the elements of this dataset.

    Note: The returned iterator will be in an uninitialized state,
    and you must run the `iterator.initializer` operation before using it:

    ```python
    dataset = ...
    iterator = dataset.make_initializable_iterator()
    # ...
    sess.run(iterator.initializer)
    ```

    Args:
      shared_name: (Optional.) If non-empty, the returned iterator will be
        shared under the given name across multiple sessions that share the same
        devices (e.g. when using a remote server).

    Returns:
      An `Iterator` over the elements of this dataset.

    Raises:
      RuntimeError: If eager execution is enabled.
    """

    return self._make_initializable_iterator(shared_name)

  def _make_initializable_iterator(self, shared_name=None):  # pylint: disable=missing-docstring
    if context.executing_eagerly():
      raise RuntimeError(
          "dataset.make_initializable_iterator is not supported when eager "
          "execution is enabled. Use `for element in dataset` instead.")
    _ensure_same_dataset_graph(self)
    dataset = self._apply_options()
    if shared_name is None:
      shared_name = ""
    iterator_resource = gen_dataset_ops.iterator_v2(
        container="", shared_name=shared_name, **self._flat_structure)
    with ops.colocate_with(iterator_resource):
      initializer = gen_dataset_ops.make_iterator(
          dataset._variant_tensor,  # pylint: disable=protected-access
          iterator_resource)
    # pylint: disable=protected-access
    return iterator_ops.Iterator(
        iterator_resource, initializer, get_legacy_output_types(dataset),
        get_legacy_output_shapes(dataset), get_legacy_output_classes(dataset))

  @property
  @deprecation.deprecated(
      None, "Use `tf.compat.v1.data.get_output_classes(dataset)`.")
  def output_classes(self):
    """Returns the class of each component of an element of this dataset.

    Returns:
      A nested structure of Python `type` objects corresponding to each
      component of an element of this dataset.
    """
    return nest.map_structure(
        lambda component_spec: component_spec._to_legacy_output_classes(),  # pylint: disable=protected-access
        self.element_spec)

  @property
  @deprecation.deprecated(
      None, "Use `tf.compat.v1.data.get_output_shapes(dataset)`.")
  def output_shapes(self):
    """Returns the shape of each component of an element of this dataset.

    Returns:
      A nested structure of `tf.TensorShape` objects corresponding to each
      component of an element of this dataset.
    """
    return nest.map_structure(
        lambda component_spec: component_spec._to_legacy_output_shapes(),  # pylint: disable=protected-access
        self.element_spec)

  @property
  @deprecation.deprecated(
      None, "Use `tf.compat.v1.data.get_output_types(dataset)`.")
  def output_types(self):
    """Returns the type of each component of an element of this dataset.

    Returns:
      A nested structure of `tf.DType` objects corresponding to each component
      of an element of this dataset.
    """
    return nest.map_structure(
        lambda component_spec: component_spec._to_legacy_output_types(),  # pylint: disable=protected-access
        self.element_spec)

  @property
  def element_spec(self):
    # TODO(b/110122868): Remove this override once all `Dataset` instances
    # implement `element_structure`.
    return structure.convert_legacy_structure(
        self.output_types, self.output_shapes, self.output_classes)

  @staticmethod
  @functools.wraps(DatasetV2.from_tensors)
  def from_tensors(tensors):
    return DatasetV1Adapter(DatasetV2.from_tensors(tensors))

  @staticmethod
  @functools.wraps(DatasetV2.from_tensor_slices)
  def from_tensor_slices(tensors):
    return DatasetV1Adapter(DatasetV2.from_tensor_slices(tensors))

  @staticmethod
  @deprecation.deprecated(None, "Use `tf.data.Dataset.from_tensor_slices()`.")
  def from_sparse_tensor_slices(sparse_tensor):
    """Splits each rank-N `tf.SparseTensor` in this dataset row-wise.

    Args:
      sparse_tensor: A `tf.SparseTensor`.

    Returns:
      Dataset: A `Dataset` of rank-(N-1) sparse tensors.
    """
    return DatasetV1Adapter(SparseTensorSliceDataset(sparse_tensor))

  @staticmethod
  @functools.wraps(DatasetV2.from_generator)
  def from_generator(generator, output_types, output_shapes=None, args=None):
    return DatasetV1Adapter(DatasetV2.from_generator(
        generator, output_types, output_shapes, args))

  @staticmethod
  @functools.wraps(DatasetV2.range)
  def range(*args):
    return DatasetV1Adapter(DatasetV2.range(*args))

  @staticmethod
  @functools.wraps(DatasetV2.zip)
  def zip(datasets):
    return DatasetV1Adapter(DatasetV2.zip(datasets))

  @functools.wraps(DatasetV2.concatenate)
  def concatenate(self, dataset):
    return DatasetV1Adapter(super(DatasetV1, self).concatenate(dataset))

  @functools.wraps(DatasetV2.prefetch)
  def prefetch(self, buffer_size):
    return DatasetV1Adapter(super(DatasetV1, self).prefetch(buffer_size))

  @staticmethod
  @functools.wraps(DatasetV2.list_files)
  def list_files(file_pattern, shuffle=None, seed=None):
    return DatasetV1Adapter(DatasetV2.list_files(file_pattern, shuffle, seed))

  @functools.wraps(DatasetV2.repeat)
  def repeat(self, count=None):
    return DatasetV1Adapter(super(DatasetV1, self).repeat(count))

  @functools.wraps(DatasetV2.shuffle)
  def shuffle(self, buffer_size, seed=None, reshuffle_each_iteration=None):
    return DatasetV1Adapter(super(DatasetV1, self).shuffle(
        buffer_size, seed, reshuffle_each_iteration))

  @functools.wraps(DatasetV2.cache)
  def cache(self, filename=""):
    return DatasetV1Adapter(super(DatasetV1, self).cache(filename))

  @functools.wraps(DatasetV2.take)
  def take(self, count):
    return DatasetV1Adapter(super(DatasetV1, self).take(count))

  @functools.wraps(DatasetV2.skip)
  def skip(self, count):
    return DatasetV1Adapter(super(DatasetV1, self).skip(count))

  @functools.wraps(DatasetV2.shard)
  def shard(self, num_shards, index):
    return DatasetV1Adapter(super(DatasetV1, self).shard(num_shards, index))

  @functools.wraps(DatasetV2.batch)
  def batch(self, batch_size, drop_remainder=False):
    return DatasetV1Adapter(super(DatasetV1, self).batch(
        batch_size, drop_remainder))

  @functools.wraps(DatasetV2.padded_batch)
  def padded_batch(self,
                   batch_size,
                   padded_shapes,
                   padding_values=None,
                   drop_remainder=False):
    return DatasetV1Adapter(super(DatasetV1, self).padded_batch(
        batch_size, padded_shapes, padding_values, drop_remainder))

  @functools.wraps(DatasetV2.map)
  def map(self, map_func, num_parallel_calls=None):
    if num_parallel_calls is None:
      return DatasetV1Adapter(
          MapDataset(self, map_func, preserve_cardinality=False))
    else:
      return DatasetV1Adapter(
          ParallelMapDataset(
              self, map_func, num_parallel_calls, preserve_cardinality=False))

  @deprecation.deprecated(None, "Use `tf.data.Dataset.map()")
  def map_with_legacy_function(self, map_func, num_parallel_calls=None):
    """Maps `map_func` across the elements of this dataset.

    NOTE: This is an escape hatch for existing uses of `map` that do not work
    with V2 functions. New uses are strongly discouraged and existing uses
    should migrate to `map` as this method will be removed in V2.

    Args:
      map_func: A function mapping a nested structure of tensors (having shapes
        and types defined by `self.output_shapes` and `self.output_types`) to
        another nested structure of tensors.
      num_parallel_calls: (Optional.) A `tf.int32` scalar `tf.Tensor`,
        representing the number elements to process asynchronously in parallel.
        If not specified, elements will be processed sequentially. If the value
        `tf.data.experimental.AUTOTUNE` is used, then the number of parallel
        calls is set dynamically based on available CPU.

    Returns:
      Dataset: A `Dataset`.
    """
    if num_parallel_calls is None:
      return DatasetV1Adapter(
          MapDataset(
              self,
              map_func,
              preserve_cardinality=False,
              use_legacy_function=True))
    else:
      return DatasetV1Adapter(
          ParallelMapDataset(
              self,
              map_func,
              num_parallel_calls,
              preserve_cardinality=False,
              use_legacy_function=True))

  @functools.wraps(DatasetV2.flat_map)
  def flat_map(self, map_func):
    return DatasetV1Adapter(super(DatasetV1, self).flat_map(map_func))

  @functools.wraps(DatasetV2.interleave)
  def interleave(self,
                 map_func,
                 cycle_length=AUTOTUNE,
                 block_length=1,
                 num_parallel_calls=None):
    return DatasetV1Adapter(super(DatasetV1, self).interleave(
        map_func, cycle_length, block_length, num_parallel_calls))

  @functools.wraps(DatasetV2.filter)
  def filter(self, predicate):
    return DatasetV1Adapter(super(DatasetV1, self).filter(predicate))

  @deprecation.deprecated(None, "Use `tf.data.Dataset.filter()")
  def filter_with_legacy_function(self, predicate):
    """Filters this dataset according to `predicate`.

    NOTE: This is an escape hatch for existing uses of `filter` that do not work
    with V2 functions. New uses are strongly discouraged and existing uses
    should migrate to `filter` as this method will be removed in V2.

    Args:
      predicate: A function mapping a nested structure of tensors (having shapes
        and types defined by `self.output_shapes` and `self.output_types`) to a
        scalar `tf.bool` tensor.

    Returns:
      Dataset: The `Dataset` containing the elements of this dataset for which
          `predicate` is `True`.
    """
    return FilterDataset(self, predicate, use_legacy_function=True)

  @functools.wraps(DatasetV2.apply)
  def apply(self, transformation_func):
    return DatasetV1Adapter(super(DatasetV1, self).apply(transformation_func))

  @functools.wraps(DatasetV2.window)
  def window(self, size, shift=None, stride=1, drop_remainder=False):
    return DatasetV1Adapter(super(DatasetV1, self).window(
        size, shift, stride, drop_remainder))

  @functools.wraps(DatasetV2.unbatch)
  def unbatch(self):
    return DatasetV1Adapter(super(DatasetV1, self).unbatch())

  @functools.wraps(DatasetV2.with_options)
  def with_options(self, options):
    return DatasetV1Adapter(super(DatasetV1, self).with_options(options))


if tf2.enabled():
  Dataset = DatasetV2
else:
  Dataset = DatasetV1


class DatasetV1Adapter(DatasetV1):
  """Wraps a V2 `Dataset` object in the `tf.compat.v1.data.Dataset` API."""

  def __init__(self, dataset):
    self._dataset = dataset
    super(DatasetV1Adapter, self).__init__()

  def _as_variant_tensor(self):
    return self._dataset._variant_tensor  # pylint: disable=protected-access

  def _has_captured_ref(self):
    return self._dataset._has_captured_ref()  # pylint: disable=protected-access

  def _inputs(self):
    return self._dataset._inputs()  # pylint: disable=protected-access

  def _functions(self):
    return self._dataset._functions()  # pylint: disable=protected-access

  def options(self):
    return self._dataset.options()

  @property
  def element_spec(self):
    return self._dataset.element_spec  # pylint: disable=protected-access

  def __iter__(self):
    return iter(self._dataset)


def _ensure_same_dataset_graph(dataset):
  """Walks the dataset graph to ensure all datasets come from the same graph."""
  current_graph = ops.get_default_graph()
  bfs_q = Queue.Queue()
  bfs_q.put(dataset)  # pylint: disable=protected-access
  visited = []
  while not bfs_q.empty():
    ds = bfs_q.get()
    visited.append(ds)
    ds_graph = ds._graph  # pylint: disable=protected-access
    if current_graph != ds_graph:
      logging.warning("The graph (" + str(current_graph) + ") of the iterator "
                      "is different from the graph (" + str(ds_graph) + ") "
                      "the dataset: " + str(ds._variant_tensor) + " was "  # pylint: disable=protected-access
                      "created in. If you are using the Estimator API, "
                      "make sure that no part of the dataset returned by the "
                      "`input_fn` function is defined outside the `input_fn` "
                      "function. Please ensure that all datasets in the "
                      "pipeline are created in the same graph as the iterator. "
                      "NOTE: This warning will become an error in future "
                      "versions of TensorFlow.")
    for input_ds in ds._inputs():  # pylint: disable=protected-access
      if input_ds not in visited:
        bfs_q.put(input_ds)


@tf_export(v1=["data.make_one_shot_iterator"])
def make_one_shot_iterator(dataset):
  """Creates a `tf.compat.v1.data.Iterator` for enumerating the elements of a dataset.

  Note: The returned iterator will be initialized automatically.
  A "one-shot" iterator does not support re-initialization.

  Args:
    dataset: A `tf.data.Dataset`.

  Returns:
    A `tf.compat.v1.data.Iterator` over the elements of this dataset.
  """
  try:
    # Call the defined `_make_one_shot_iterator()` if there is one, because some
    # datasets (e.g. for prefetching) override its behavior.
    return dataset._make_one_shot_iterator()  # pylint: disable=protected-access
  except AttributeError:
    return DatasetV1Adapter(dataset)._make_one_shot_iterator()  # pylint: disable=protected-access


@tf_export(v1=["data.make_initializable_iterator"])
def make_initializable_iterator(dataset, shared_name=None):
  """Creates a `tf.compat.v1.data.Iterator` for enumerating the elements of a dataset.

  Note: The returned iterator will be in an uninitialized state,
  and you must run the `iterator.initializer` operation before using it:

  ```python
  dataset = ...
  iterator = tf.compat.v1.data.make_initializable_iterator(dataset)
  # ...
  sess.run(iterator.initializer)
  ```

  Args:
    dataset: A `tf.data.Dataset`.
    shared_name: (Optional.) If non-empty, the returned iterator will be shared
      under the given name across multiple sessions that share the same devices
      (e.g. when using a remote server).

  Returns:
    A `tf.compat.v1.data.Iterator` over the elements of `dataset`.

  Raises:
    RuntimeError: If eager execution is enabled.
  """
  try:
    # Call the defined `_make_initializable_iterator()` if there is one, because
    # some datasets (e.g. for prefetching) override its behavior.
    return dataset._make_initializable_iterator(shared_name)  # pylint: disable=protected-access
  except AttributeError:
    return DatasetV1Adapter(dataset)._make_initializable_iterator(shared_name)  # pylint: disable=protected-access


@tf_export("data.experimental.get_structure")
def get_structure(dataset_or_iterator):
  """Returns the type specification of an element of a `Dataset` or `Iterator`.

  Args:
    dataset_or_iterator: A `tf.data.Dataset` or `tf.data.Iterator`.

  Returns:
    A nested structure of `tf.TypeSpec` objects matching the structure of an
    element of `dataset_or_iterator` and spacifying the type of individal
    components.

  Raises:
    TypeError: If `dataset_or_iterator` is not a `Dataset` or `Iterator` object.
  """
  try:
    return dataset_or_iterator.element_spec  # pylint: disable=protected-access
  except AttributeError:
    raise TypeError("`dataset_or_iterator` must be a Dataset or Iterator "
                    "object, but got %s." % type(dataset_or_iterator))


@tf_export(v1=["data.get_output_classes"])
def get_legacy_output_classes(dataset_or_iterator):
  """Returns the output classes of a `Dataset` or `Iterator` elements.

  This utility method replaces the deprecated-in-V2
  `tf.compat.v1.Dataset.output_classes` property.

  Args:
    dataset_or_iterator: A `tf.data.Dataset` or `tf.data.Iterator`.

  Returns:
    A nested structure of Python `type` objects matching the structure of the
    dataset / iterator elements and specifying the class of the individual
    components.
  """
  return nest.map_structure(
      lambda component_spec: component_spec._to_legacy_output_classes(),  # pylint: disable=protected-access
      get_structure(dataset_or_iterator))


@tf_export(v1=["data.get_output_shapes"])
def get_legacy_output_shapes(dataset_or_iterator):
  """Returns the output shapes of a `Dataset` or `Iterator` elements.

  This utility method replaces the deprecated-in-V2
  `tf.compat.v1.Dataset.output_shapes` property.

  Args:
    dataset_or_iterator: A `tf.data.Dataset` or `tf.data.Iterator`.

  Returns:
    A nested structure of `tf.TensorShape` objects matching the structure of
    the dataset / iterator elements and specifying the shape of the individual
    components.
  """
  return nest.map_structure(
      lambda component_spec: component_spec._to_legacy_output_shapes(),  # pylint: disable=protected-access
      get_structure(dataset_or_iterator))


@tf_export(v1=["data.get_output_types"])
def get_legacy_output_types(dataset_or_iterator):
  """Returns the output shapes of a `Dataset` or `Iterator` elements.

  This utility method replaces the deprecated-in-V2
  `tf.compat.v1.Dataset.output_types` property.

  Args:
    dataset_or_iterator: A `tf.data.Dataset` or `tf.data.Iterator`.

  Returns:
    A nested structure of `tf.DType` objects objects matching the structure of
    dataset / iterator elements and specifying the shape of the individual
    components.
  """
  return nest.map_structure(
      lambda component_spec: component_spec._to_legacy_output_types(),  # pylint: disable=protected-access
      get_structure(dataset_or_iterator))


@tf_export("data.Options")
class Options(options_lib.OptionsBase):
  """Represents options for tf.data.Dataset.

  An `Options` object can be, for instance, used to control which static
  optimizations to apply or whether to use performance modeling to dynamically
  tune the parallelism of operations such as `tf.data.Dataset.map` or
  `tf.data.Dataset.interleave`.

  After constructing an `Options` object, use `dataset.with_options(options)` to
  apply the options to a dataset.

  >>> dataset = tf.data.Dataset.range(3)
  >>> options = tf.data.Options()
  >>> # Set options here.
  >>> dataset = dataset.with_options(options)
  """

  experimental_deterministic = options_lib.create_option(
      name="experimental_deterministic",
      ty=bool,
      docstring=
      "Whether the outputs need to be produced in deterministic order. If None,"
      " defaults to True.")

  experimental_distribute = options_lib.create_option(
      name="experimental_distribute",
      ty=distribute_options.DistributeOptions,
      docstring=
      "The distribution strategy options associated with the dataset. See "
      "`tf.data.experimental.DistributeOptions` for more details.",
      default_factory=distribute_options.DistributeOptions)

  experimental_optimization = options_lib.create_option(
      name="experimental_optimization",
      ty=optimization_options.OptimizationOptions,
      docstring=
      "The optimization options associated with the dataset. See "
      "`tf.data.experimental.OptimizationOptions` for more details.",
      default_factory=optimization_options.OptimizationOptions)

  experimental_slack = options_lib.create_option(
      name="experimental_slack",
      ty=bool,
      docstring="Whether to introduce 'slack' in the last `prefetch` of the "
      "input pipeline, if it exists. This may reduce CPU contention with "
      "accelerator host-side activity at the start of a step. The slack "
      "frequency is determined by the number of devices attached to this "
      "input pipeline. If None, defaults to False.")

  experimental_stats = options_lib.create_option(
      name="experimental_stats",
      ty=stats_options.StatsOptions,
      docstring=
      "The statistics options associated with the dataset. See "
      "`tf.data.experimental.StatsOptions` for more details.",
      default_factory=stats_options.StatsOptions)

  experimental_threading = options_lib.create_option(
      name="experimental_threading",
      ty=threading_options.ThreadingOptions,
      docstring=
      "The threading options associated with the dataset. See "
      "`tf.data.experimental.ThreadingOptions` for more details.",
      default_factory=threading_options.ThreadingOptions)

  experimental_external_state_policy = options_lib.create_option(
      name="experimental_external_state_policy",
      ty=ExternalStatePolicy,
      docstring="By default, tf.data will refuse to serialize a dataset or "
      "checkpoint its iterator if the dataset contains a stateful op as the "
      "serialization / checkpointing won't be able to capture its state. "
      "Users can -- at their own risk -- override this restriction by "
      "explicitly specifying that they are fine throwing away the state "
      "in these ops. There are three settings available - IGNORE: in which we"
      "completely ignore any state; WARN: We warn the user that some state "
      "might be thrown away; FAIL: We fail if any state is being captured.",
      default_factory=lambda: ExternalStatePolicy.WARN)

  def _static_optimizations(self):
    """Produces the list of enabled static optimizations."""

    result = []
    result.extend(self.experimental_optimization._static_optimizations())  # pylint: disable=protected-access

    if self.experimental_deterministic is False:
      result.append("make_sloppy")
    if self.experimental_stats and self.experimental_stats.latency_all_edges:
      result.append("latency_all_edges")
    if self.experimental_slack:
      result.append("slack")
    if (self.experimental_distribute and
        self.experimental_distribute._make_stateless):  # pylint: disable=protected-access
      result.append("make_stateless")
    return result

  def _static_optimization_configs(self):
    """Produces the list of configurations for enabled static optimizations."""
    result = []
    if self.experimental_optimization:
      result.extend(
          self.experimental_optimization._static_optimization_configs())  # pylint: disable=protected-access

    if self.experimental_slack:
      num_devices = self.experimental_distribute.num_devices
      if num_devices is None:
        num_devices = 1
      result.append("slack:slack_period:%d" % num_devices)
    return result

  def merge(self, options):
    """Merges itself with the given `tf.data.Options`.

    The given `tf.data.Options` can be merged as long as there does not exist an
    attribute that is set to different values in `self` and `options`.

    Args:
      options: a `tf.data.Options` to merge with

    Raises:
      ValueError: if the given `tf.data.Options` cannot be merged

    Returns:
      New `tf.data.Options()` object which is the result of merging self with
      the input `tf.data.Options`.
    """
    return options_lib.merge_options(self, options)


class DatasetSource(DatasetV2):
  """Abstract class representing a dataset with no inputs."""

  def _inputs(self):
    return []


class UnaryDataset(DatasetV2):
  """Abstract class representing a dataset with one input."""

  def __init__(self, input_dataset, variant_tensor):
    self._input_dataset = input_dataset
    super(UnaryDataset, self).__init__(variant_tensor)

  def _inputs(self):
    return [self._input_dataset]


class UnaryUnchangedStructureDataset(UnaryDataset):
  """Represents a unary dataset with the same input and output structure."""

  def __init__(self, input_dataset, variant_tensor):
    self._input_dataset = input_dataset
    super(UnaryUnchangedStructureDataset, self).__init__(
        input_dataset, variant_tensor)

  @property
  def element_spec(self):
    return self._input_dataset.element_spec


class TensorDataset(DatasetSource):
  """A `Dataset` with a single element."""

  def __init__(self, element):
    """See `Dataset.from_tensors()` for details."""
    element = structure.normalize_element(element)
    self._structure = structure.type_spec_from_value(element)
    self._tensors = structure.to_tensor_list(self._structure, element)

    variant_tensor = gen_dataset_ops.tensor_dataset(
        self._tensors,
        output_shapes=structure.get_flat_tensor_shapes(self._structure))
    super(TensorDataset, self).__init__(variant_tensor)

  @property
  def element_spec(self):
    return self._structure


class TensorSliceDataset(DatasetSource):
  """A `Dataset` of slices from a dataset element."""

  def __init__(self, element):
    """See `Dataset.from_tensor_slices()` for details."""
    element = structure.normalize_element(element)
    batched_spec = structure.type_spec_from_value(element)
    self._tensors = structure.to_batched_tensor_list(batched_spec, element)
    self._structure = nest.map_structure(
        lambda component_spec: component_spec._unbatch(), batched_spec)  # pylint: disable=protected-access

    batch_dim = tensor_shape.Dimension(tensor_shape.dimension_value(
        self._tensors[0].get_shape()[0]))
    for t in self._tensors[1:]:
      batch_dim.assert_is_compatible_with(tensor_shape.Dimension(
          tensor_shape.dimension_value(t.get_shape()[0])))

    variant_tensor = gen_dataset_ops.tensor_slice_dataset(
        self._tensors,
        output_shapes=structure.get_flat_tensor_shapes(self._structure))
    super(TensorSliceDataset, self).__init__(variant_tensor)

  @property
  def element_spec(self):
    return self._structure


class SparseTensorSliceDataset(DatasetSource):
  """A `Dataset` that splits a rank-N `tf.SparseTensor` into its rows."""

  def __init__(self, sparse_tensor):
    """See `Dataset.from_sparse_tensor_slices()` for details."""
    if not isinstance(sparse_tensor, sparse_tensor_lib.SparseTensor):
      raise TypeError(
          "`sparse_tensor` must be a `tf.SparseTensor` object. Was {}.".format(
              sparse_tensor))
    self._sparse_tensor = sparse_tensor

    indices_shape = self._sparse_tensor.indices.get_shape()
    shape_shape = self._sparse_tensor.dense_shape.get_shape()
    rank = (indices_shape.dims[1] - 1).merge_with(shape_shape.dims[0] - 1)
    self._structure = (tensor_spec.TensorSpec([None, rank], dtypes.int64),
                       tensor_spec.TensorSpec([None],
                                              self._sparse_tensor.dtype),
                       tensor_spec.TensorSpec([rank], dtypes.int64))

    variant_tensor = gen_dataset_ops.sparse_tensor_slice_dataset(
        self._sparse_tensor.indices, self._sparse_tensor.values,
        self._sparse_tensor.dense_shape)
    super(SparseTensorSliceDataset, self).__init__(variant_tensor)

  @property
  def element_spec(self):
    return self._structure


class _VariantDataset(DatasetV2):
  """A Dataset wrapper around a `tf.variant`-typed function argument."""

  def __init__(self, dataset_variant, structure):
    self._structure = structure
    super(_VariantDataset, self).__init__(dataset_variant)

  def _inputs(self):
    return []

  @property
  def element_spec(self):
    return self._structure


class _NestedVariant(composite_tensor.CompositeTensor):

  def __init__(self, variant_tensor, element_spec, dataset_shape):
    self._variant_tensor = variant_tensor
    self._element_spec = element_spec
    self._dataset_shape = dataset_shape

  @property
  def _type_spec(self):
    return DatasetSpec(self._element_spec, self._dataset_shape)


@tf_export("data.experimental.from_variant")
def from_variant(variant, structure):
  """Constructs a dataset from the given variant and structure.

  Args:
    variant: A scalar `tf.variant` tensor representing a dataset.
    structure: A `tf.data.experimental.Structure` object representing the
      structure of each element in the dataset.

  Returns:
    A `tf.data.Dataset` instance.
  """
  return _VariantDataset(variant, structure)  # pylint: disable=protected-access


@tf_export("data.experimental.to_variant")
def to_variant(dataset):
  """Returns a variant representing the given dataset.

  Args:
    dataset: A `tf.data.Dataset`.

  Returns:
    A scalar `tf.variant` tensor representing the given dataset.
  """
  return dataset._variant_tensor  # pylint: disable=protected-access


@tf_export(
    "data.DatasetSpec",
    v1=["data.DatasetSpec", "data.experimental.DatasetStructure"])
class DatasetSpec(type_spec.BatchableTypeSpec):
  """Type specification for `tf.data.Dataset`.

  See `tf.TypeSpec` for more information about TensorFlow type specifications.

  >>> dataset = tf.data.Dataset.range(3)
  >>> tf.data.DatasetSpec.from_value(dataset)
  DatasetSpec(TensorSpec(shape=(), dtype=tf.int64, name=None), TensorShape([]))
  """

  __slots__ = ["_element_spec", "_dataset_shape"]

  def __init__(self, element_spec, dataset_shape=()):
    self._element_spec = element_spec
    self._dataset_shape = tensor_shape.as_shape(dataset_shape)

  @property
  def value_type(self):
    return _VariantDataset

  def _serialize(self):
    return (self._element_spec, self._dataset_shape)

  @property
  def _component_specs(self):
    return tensor_spec.TensorSpec(self._dataset_shape, dtypes.variant)

  def _to_components(self, value):
    return value._variant_tensor  # pylint: disable=protected-access

  def _from_components(self, components):
    # pylint: disable=protected-access
    if self._dataset_shape.ndims == 0:
      return _VariantDataset(components, self._element_spec)
    else:
      return _NestedVariant(components, self._element_spec, self._dataset_shape)

  def _to_tensor_list(self, value):
    return [
        ops.convert_to_tensor(
            tf_nest.map_structure(lambda x: x._variant_tensor, value))  # pylint: disable=protected-access
    ]

  @staticmethod
  def from_value(value):
    """Creates a `DatasetSpec` for the given `tf.data.Dataset` value."""
    return DatasetSpec(value.element_spec)  # pylint: disable=protected-access

  def _batch(self, batch_size):
    return DatasetSpec(
        self._element_spec,
        tensor_shape.TensorShape([batch_size]).concatenate(self._dataset_shape))

  def _unbatch(self):
    if self._dataset_shape.ndims == 0:
      raise ValueError("Unbatching a dataset is only supported for rank >= 1")
    return DatasetSpec(self._element_spec, self._dataset_shape[1:])

  def _to_batched_tensor_list(self, value):
    if self._dataset_shape.ndims == 0:
      raise ValueError("Unbatching a dataset is only supported for rank >= 1")
    return self._to_tensor_list(value)

  def _to_legacy_output_types(self):
    return self

  def _to_legacy_output_shapes(self):
    return self

  def _to_legacy_output_classes(self):
    return self


class StructuredFunctionWrapper(object):
  """A function wrapper that supports structured arguments and return values."""

  # pylint: disable=protected-access
  def __init__(self,
               func,
               transformation_name,
               dataset=None,
               input_classes=None,
               input_shapes=None,
               input_types=None,
               input_structure=None,
               add_to_graph=True,
               use_legacy_function=False,
               defun_kwargs=None):
    """Creates a new `StructuredFunctionWrapper` for the given function.

    Args:
      func: A function from a nested structure to another nested structure.
      transformation_name: Human-readable name of the transformation in which
        this function is being instantiated, for error messages.
      dataset: (Optional.) A `tf.data.Dataset`. If given, the structure of this
        dataset will be assumed as the structure for `func` arguments; otherwise
        `input_classes`, `input_shapes`, and `input_types` must be defined.
      input_classes: (Optional.) A nested structure of `type`. If given, this
        argument defines the Python types for `func` arguments.
      input_shapes: (Optional.) A nested structure of `tf.TensorShape`. If
        given, this argument defines the shapes and structure for `func`
        arguments.
      input_types: (Optional.) A nested structure of `tf.DType`. If given, this
        argument defines the element types and structure for `func` arguments.
      input_structure: (Optional.) A `Structure` object. If given, this argument
        defines the element types and structure for `func` arguments.
      add_to_graph: (Optional.) If `True`, the function will be added to the
        default graph, if it exists.
      use_legacy_function: (Optional.) A boolean that determines whether the
        function be created using `tensorflow.python.eager.function.defun`
        (default behavior) or `tensorflow.python.framework.function.Defun`
        (legacy beheavior).
      defun_kwargs: (Optional.) A dictionary mapping string argument names to
        values. If supplied, will be passed to `function` as keyword arguments.

    Raises:
      ValueError: If an invalid combination of `dataset`, `input_classes`,
        `input_shapes`, and `input_types` is passed.
    """
    if input_structure is None:
      if dataset is None:
        if input_classes is None or input_shapes is None or input_types is None:
          raise ValueError("Either `dataset`, `input_structure` or all of "
                           "`input_classes`, `input_shapes`, and `input_types` "
                           "must be specified.")
        self._input_structure = structure.convert_legacy_structure(
            input_types, input_shapes, input_classes)
      else:
        if not (input_classes is None and input_shapes is None and
                input_types is None):
          raise ValueError("Either `dataset`, `input_structure` or all of "
                           "`input_classes`, `input_shapes`, and `input_types` "
                           "must be specified.")
        self._input_structure = dataset.element_spec
    else:
      if not (dataset is None and input_classes is None and input_shapes is None
              and input_types is None):
        raise ValueError("Either `dataset`, `input_structure`, or all of "
                         "`input_classes`, `input_shapes`, and `input_types` "
                         "must be specified.")
      self._input_structure = input_structure

    self._func = func

    # There is no graph to add in eager mode.
    add_to_graph &= not context.executing_eagerly()
    # There are some lifetime issues when a legacy function is not added to a
    # out-living graph. It's already deprecated so de-priotizing the fix.
    add_to_graph |= use_legacy_function

    if defun_kwargs is None:
      defun_kwargs = {}

    readable_transformation_name = transformation_name.replace(
        ".", "_")[:-2] if len(transformation_name) > 2 else ""

    func_name = "_".join(
        [readable_transformation_name,
         function_utils.get_func_name(func)])
    # Sanitize function name to remove symbols that interfere with graph
    # construction.
    for symbol in ["<", ">", "\\", "'", " "]:
      func_name = func_name.replace(symbol, "")

    ag_ctx = autograph_ctx.control_status_ctx()

    def _warn_if_collections(transformation_name):
      """Prints a warning if the given graph uses common graph collections.

      NOTE(mrry): Currently a warning is only generated for resources. Any
      variables created will be automatically hoisted out to the outermost scope
      using `init_scope()`. Some collections (such as for control-flow contexts)
      are benign and should not generate a warning.

      Args:
        transformation_name: A human-readable name for the transformation.
      """
      warnings.warn("Creating resources inside a function passed to %s "
                    "is not supported. Create each resource outside the "
                    "function, and capture it inside the function to use it." %
                    transformation_name, stacklevel=5)

    def _wrapper_helper(*args):
      """Wrapper for passing nested structures to and from tf.data functions."""
      nested_args = structure.from_compatible_tensor_list(
          self._input_structure, args)
      if not _should_unpack_args(nested_args):
        nested_args = (nested_args,)

      ret = autograph.tf_convert(func, ag_ctx)(*nested_args)
      # If `func` returns a list of tensors, `nest.flatten()` and
      # `ops.convert_to_tensor()` would conspire to attempt to stack
      # those tensors into a single tensor, because the customized
      # version of `nest.flatten()` does not recurse into lists. Since
      # it is more likely that the list arose from returning the
      # result of an operation (such as `tf.numpy_function()`) that returns a
      # list of not-necessarily-stackable tensors, we treat the
      # returned value is a `tuple` instead. A user wishing to pack
      # the return value into a single tensor can use an explicit
      # `tf.stack()` before returning.
      if isinstance(ret, list):
        ret = tuple(ret)

      try:
        self._output_structure = structure.type_spec_from_value(ret)
      except (ValueError, TypeError):
        six.reraise(
            TypeError,
            TypeError("Unsupported return value from function passed to "
                      "%s: %s." % (transformation_name, ret)),
            sys.exc_info()[2])
      return ret

    if use_legacy_function:
      func_name = func_name + "_" + str(ops.uid())

      @function.Defun(
          *structure.get_flat_tensor_types(self._input_structure),
          func_name=func_name,
          **defun_kwargs)
      def wrapper_fn(*args):
        ret = _wrapper_helper(*args)
        # _warn_if_collections(transformation_name, ops.get_default_graph(), 0)
        return structure.to_tensor_list(self._output_structure, ret)

      self._function = wrapper_fn
      resource_tracker = tracking.ResourceTracker()
      with tracking.resource_tracker_scope(resource_tracker):
        if add_to_graph:
          self._function.add_to_graph(ops.get_default_graph())
        else:
          # Use the private method that will execute `wrapper_fn` but delay
          # adding it to the graph in case (e.g.) we need to rerun the function.
          self._function._create_definition_if_needed()
      if resource_tracker.resources:
        _warn_if_collections(transformation_name)

    else:
      defun_kwargs.update({"func_name": func_name})

      # Note: _wrapper_helper will apply autograph based on context.
      @eager_function.defun_with_attributes(
          input_signature=structure.get_flat_tensor_specs(
              self._input_structure),
          autograph=False,
          attributes=defun_kwargs)
      def wrapper_fn(*args):  # pylint: disable=missing-docstring
        ret = _wrapper_helper(*args)
        ret = structure.to_tensor_list(self._output_structure, ret)
        return [ops.convert_to_tensor(t) for t in ret]

      resource_tracker = tracking.ResourceTracker()
      with tracking.resource_tracker_scope(resource_tracker):
        # TODO(b/141462134): Switch to using garbage collection.
        self._function = wrapper_fn.get_concrete_function()

        if add_to_graph:
          self._function.add_to_graph(ops.get_default_graph())
      if resource_tracker.resources:
        _warn_if_collections(transformation_name)

      outer_graph_seed = ops.get_default_graph().seed
      if outer_graph_seed and self._function.graph.seed == outer_graph_seed:
        if self._function.graph._seed_used:
          warnings.warn(
              "Seed %s from outer graph might be getting used by function %s, "
              "if the random op has not been provided any seed. Explicitly set "
              "the seed in the function if this is not the intended behavior."
              %(outer_graph_seed, func_name), stacklevel=4)
  # pylint: enable=protected-access

  @property
  def output_structure(self):
    return self._output_structure

  @property
  def output_classes(self):
    return nest.map_structure(
        lambda component_spec: component_spec._to_legacy_output_classes(),  # pylint: disable=protected-access
        self._output_structure)

  @property
  def output_shapes(self):
    return nest.map_structure(
        lambda component_spec: component_spec._to_legacy_output_shapes(),  # pylint: disable=protected-access
        self._output_structure)

  @property
  def output_types(self):
    return nest.map_structure(
        lambda component_spec: component_spec._to_legacy_output_types(),  # pylint: disable=protected-access
        self._output_structure)

  @property
  def function(self):
    return self._function


class _GeneratorDataset(DatasetSource):
  """A `Dataset` that generates elements by invoking a function."""

  def __init__(self, init_args, init_func, next_func, finalize_func):
    """Constructs a `_GeneratorDataset`.

    Args:
      init_args: A nested structure representing the arguments to `init_func`.
      init_func: A TensorFlow function that will be called on `init_args` each
        time a C++ iterator over this dataset is constructed. Returns a nested
        structure representing the "state" of the dataset.
      next_func: A TensorFlow function that will be called on the result of
        `init_func` to produce each element, and that raises `OutOfRangeError`
        to terminate iteration.
      finalize_func: A TensorFlow function that will be called on the result of
        `init_func` immediately before a C++ iterator over this dataset is
        destroyed. The return value is ignored.
    """
    self._init_args = init_args

    self._init_structure = structure.type_spec_from_value(init_args)

    self._init_func = StructuredFunctionWrapper(
        init_func,
        self._transformation_name(),
        input_structure=self._init_structure)

    self._next_func = StructuredFunctionWrapper(
        next_func,
        self._transformation_name(),
        input_structure=self._init_func.output_structure)

    self._finalize_func = StructuredFunctionWrapper(
        finalize_func,
        self._transformation_name(),
        input_structure=self._init_func.output_structure)
    variant_tensor = gen_dataset_ops.generator_dataset(
        structure.to_tensor_list(self._init_structure, self._init_args) +
        self._init_func.function.captured_inputs,
        self._next_func.function.captured_inputs,
        self._finalize_func.function.captured_inputs,
        init_func=self._init_func.function,
        next_func=self._next_func.function,
        finalize_func=self._finalize_func.function,
        **self._flat_structure)
    super(_GeneratorDataset, self).__init__(variant_tensor)

  @property
  def element_spec(self):
    return self._next_func.output_structure

  def _transformation_name(self):
    return "Dataset.from_generator()"


class ZipDataset(DatasetV2):
  """A `Dataset` that zips its inputs together."""

  def __init__(self, datasets):
    """See `Dataset.zip()` for details."""
    for ds in nest.flatten(datasets):
      if not isinstance(ds, DatasetV2):
        if isinstance(ds, list):
          message = ("The argument to `Dataset.zip()` must be a nested "
                     "structure of `Dataset` objects. Nested structures do not "
                     "support Python lists; please use a tuple instead.")
        else:
          message = ("The argument to `Dataset.zip()` must be a nested "
                     "structure of `Dataset` objects.")
        raise TypeError(message)
    self._datasets = datasets
    self._structure = nest.pack_sequence_as(
        self._datasets,
        [ds.element_spec for ds in nest.flatten(self._datasets)])
    variant_tensor = gen_dataset_ops.zip_dataset(
        [ds._variant_tensor for ds in nest.flatten(self._datasets)],
        **self._flat_structure)
    super(ZipDataset, self).__init__(variant_tensor)

  def _inputs(self):
    return nest.flatten(self._datasets)

  @property
  def element_spec(self):
    return self._structure


class ConcatenateDataset(DatasetV2):
  """A `Dataset` that concatenates its input with given dataset."""

  def __init__(self, input_dataset, dataset_to_concatenate):
    """See `Dataset.concatenate()` for details."""
    self._input_dataset = input_dataset
    self._dataset_to_concatenate = dataset_to_concatenate

    output_types = get_legacy_output_types(input_dataset)
    if output_types != get_legacy_output_types(dataset_to_concatenate):
      raise TypeError(
          "Two datasets to concatenate have different types %s and %s" %
          (output_types, get_legacy_output_types(dataset_to_concatenate)))

    output_classes = get_legacy_output_classes(input_dataset)
    if output_classes != get_legacy_output_classes(dataset_to_concatenate):
      raise TypeError(
          "Two datasets to concatenate have different classes %s and %s" %
          (output_classes, get_legacy_output_classes(dataset_to_concatenate)))

    input_shapes = get_legacy_output_shapes(self._input_dataset)
    output_shapes = nest.pack_sequence_as(input_shapes, [
        ts1.most_specific_compatible_shape(ts2)
        for (ts1, ts2) in zip(
            nest.flatten(input_shapes),
            nest.flatten(get_legacy_output_shapes(
                self._dataset_to_concatenate)))
    ])

    self._structure = structure.convert_legacy_structure(
        output_types, output_shapes, output_classes)

    self._input_datasets = [input_dataset, dataset_to_concatenate]
    # pylint: disable=protected-access
    variant_tensor = gen_dataset_ops.concatenate_dataset(
        input_dataset._variant_tensor, dataset_to_concatenate._variant_tensor,
        **self._flat_structure)
    # pylint: enable=protected-access
    super(ConcatenateDataset, self).__init__(variant_tensor)

  def _inputs(self):
    return self._input_datasets

  @property
  def element_spec(self):
    return self._structure


class RepeatDataset(UnaryUnchangedStructureDataset):
  """A `Dataset` that repeats its input several times."""

  def __init__(self, input_dataset, count):
    """See `Dataset.repeat()` for details."""
    self._input_dataset = input_dataset
    if count is None:
      self._count = constant_op.constant(-1, dtype=dtypes.int64, name="count")
    else:
      self._count = ops.convert_to_tensor(
          count, dtype=dtypes.int64, name="count")
    variant_tensor = gen_dataset_ops.repeat_dataset(
        input_dataset._variant_tensor,  # pylint: disable=protected-access
        count=self._count,
        **self._flat_structure)
    super(RepeatDataset, self).__init__(input_dataset, variant_tensor)


class RangeDataset(DatasetSource):
  """A `Dataset` of a step separated range of values."""

  def __init__(self, *args):
    """See `Dataset.range()` for details."""
    self._parse_args(*args)
    self._structure = tensor_spec.TensorSpec([], dtypes.int64)
    variant_tensor = gen_dataset_ops.range_dataset(
        start=self._start,
        stop=self._stop,
        step=self._step,
        **self._flat_structure)
    super(RangeDataset, self).__init__(variant_tensor)

  def _parse_args(self, *args):
    """Parse arguments according to the same rules as the `range()` builtin."""
    if len(args) == 1:
      self._start = self._build_tensor(0, "start")
      self._stop = self._build_tensor(args[0], "stop")
      self._step = self._build_tensor(1, "step")
    elif len(args) == 2:
      self._start = self._build_tensor(args[0], "start")
      self._stop = self._build_tensor(args[1], "stop")
      self._step = self._build_tensor(1, "step")
    elif len(args) == 3:
      self._start = self._build_tensor(args[0], "start")
      self._stop = self._build_tensor(args[1], "stop")
      self._step = self._build_tensor(args[2], "step")
    else:
      raise ValueError("Invalid arguments to RangeDataset: %s" % str(args))

  def _build_tensor(self, int64_value, name):
    return ops.convert_to_tensor(int64_value, dtype=dtypes.int64, name=name)

  @property
  def element_spec(self):
    return self._structure


class _MemoryCacheDeleter(object):
  """An object which cleans up an anonymous memory cache resource.

  An alternative to defining a __del__ method on an object. Even if the parent
  object is part of a reference cycle, the cycle will be collectable.
  """

  def __init__(self, handle, device, deleter):
    self._deleter = deleter
    self._handle = handle
    self._device = device
    self._eager_mode = context.executing_eagerly()

  def __del__(self):
    with ops.device(self._device):
      # Make sure the resource is deleted in the same mode as it was created in.
      if self._eager_mode:
        with context.eager_mode():
          gen_dataset_ops.delete_memory_cache(
              handle=self._handle, deleter=self._deleter)
      else:
        with context.graph_mode():
          gen_dataset_ops.delete_memory_cache(
              handle=self._handle, deleter=self._deleter)


class _MemoryCache(object):
  """Represents a memory cache resource."""

  def __init__(self):
    super(_MemoryCache, self).__init__()
    self._device = context.context().device_name
    self._handle, self._deleter = (gen_dataset_ops.anonymous_memory_cache())
    self._resource_deleter = _MemoryCacheDeleter(
        handle=self._handle, device=self._device, deleter=self._deleter)

  @property
  def handle(self):
    return self._handle


class CacheDataset(UnaryUnchangedStructureDataset):
  """A `Dataset` that caches elements of its input."""

  def __init__(self, input_dataset, filename):
    """See `Dataset.cache()` for details."""
    self._input_dataset = input_dataset
    self._filename = ops.convert_to_tensor(
        filename, dtype=dtypes.string, name="filename")
    if tf2.enabled() and (context.executing_eagerly() or
                          ops.get_default_graph()._building_function):  # pylint: disable=protected-access
      self._cache = _MemoryCache()
      variant_tensor = gen_dataset_ops.cache_dataset_v2(
          input_dataset._variant_tensor,  # pylint: disable=protected-access
          filename=self._filename,
          cache=self._cache.handle,
          **self._flat_structure)
    else:
      variant_tensor = gen_dataset_ops.cache_dataset(
          input_dataset._variant_tensor,  # pylint: disable=protected-access
          filename=self._filename,
          **self._flat_structure)
    super(CacheDataset, self).__init__(input_dataset, variant_tensor)


class _RandomSeedGeneratorDeleter(object):
  """An object which cleans up an anonymous random seed generator resource.

  An alternative to defining a __del__ method on an object. Even if the parent
  object is part of a reference cycle, the cycle will be collectable.
  """

  def __init__(self, handle, device, deleter):
    self._deleter = deleter
    self._handle = handle
    self._device = device
    self._eager_mode = context.executing_eagerly()

  def __del__(self):
    with ops.device(self._device):
      # Make sure the resource is deleted in the same mode as it was created in.
      if self._eager_mode:
        with context.eager_mode():
          gen_dataset_ops.delete_random_seed_generator(
              handle=self._handle, deleter=self._deleter)
      else:
        with context.graph_mode():
          gen_dataset_ops.delete_random_seed_generator(
              handle=self._handle, deleter=self._deleter)


class _RandomSeedGenerator(object):
  """Represents a random seed generator resource."""

  def __init__(self, seed, seed2):
    super(_RandomSeedGenerator, self).__init__()
    self._device = context.context().device_name
    self._handle, self._deleter = (
        gen_dataset_ops.anonymous_random_seed_generator(seed=seed, seed2=seed2))
    self._resource_deleter = _RandomSeedGeneratorDeleter(
        handle=self._handle, device=self._device, deleter=self._deleter)

  @property
  def handle(self):
    return self._handle


class ShuffleDataset(UnaryUnchangedStructureDataset):
  """A `Dataset` that randomly shuffles the elements of its input."""

  def __init__(self,
               input_dataset,
               buffer_size,
               seed=None,
               reshuffle_each_iteration=None):
    """Randomly shuffles the elements of this dataset.

    Args:
      input_dataset: The input dataset.
      buffer_size: A `tf.int64` scalar `tf.Tensor`, representing the number of
        elements from this dataset from which the new dataset will sample.
      seed: (Optional.) A `tf.int64` scalar `tf.Tensor`, representing the random
        seed that will be used to create the distribution. See
        `tf.compat.v1.set_random_seed` for behavior.
      reshuffle_each_iteration: (Optional.) A boolean, which if true indicates
        that the dataset should be pseudorandomly reshuffled each time it is
        iterated over. (Defaults to `True`.)

    Returns:
      A `Dataset`.

    Raises:
      ValueError: if invalid arguments are provided.
    """
    self._input_dataset = input_dataset
    self._buffer_size = ops.convert_to_tensor(
        buffer_size, dtype=dtypes.int64, name="buffer_size")
    self._seed, self._seed2 = random_seed.get_seed(seed)

    if reshuffle_each_iteration is None:
      self._reshuffle_each_iteration = True
    else:
      self._reshuffle_each_iteration = reshuffle_each_iteration

    if tf2.enabled() and self._reshuffle_each_iteration and (
        context.executing_eagerly() or
        ops.get_default_graph()._building_function):  # pylint: disable=protected-access
      self._seed_generator = _RandomSeedGenerator(self._seed, self._seed2)
      variant_tensor = gen_dataset_ops.shuffle_dataset_v2(
          input_dataset._variant_tensor,  # pylint: disable=protected-access
          buffer_size=self._buffer_size,
          seed_generator=self._seed_generator.handle,
          **self._flat_structure)
    else:
      variant_tensor = gen_dataset_ops.shuffle_dataset(
          input_dataset._variant_tensor,  # pylint: disable=protected-access
          buffer_size=self._buffer_size,
          seed=self._seed,
          seed2=self._seed2,
          reshuffle_each_iteration=self._reshuffle_each_iteration,
          **self._flat_structure)
    super(ShuffleDataset, self).__init__(input_dataset, variant_tensor)


class TakeDataset(UnaryUnchangedStructureDataset):
  """A `Dataset` containing the first `count` elements from its input."""

  def __init__(self, input_dataset, count):
    """See `Dataset.take()` for details."""
    self._input_dataset = input_dataset
    self._count = ops.convert_to_tensor(count, dtype=dtypes.int64, name="count")
    variant_tensor = gen_dataset_ops.take_dataset(
        input_dataset._variant_tensor,  # pylint: disable=protected-access
        count=self._count,
        **self._flat_structure)
    super(TakeDataset, self).__init__(input_dataset, variant_tensor)


class SkipDataset(UnaryUnchangedStructureDataset):
  """A `Dataset` skipping the first `count` elements from its input."""

  def __init__(self, input_dataset, count):
    """See `Dataset.skip()` for details."""
    self._input_dataset = input_dataset
    self._count = ops.convert_to_tensor(count, dtype=dtypes.int64, name="count")
    variant_tensor = gen_dataset_ops.skip_dataset(
        input_dataset._variant_tensor,  # pylint: disable=protected-access
        count=self._count,
        **self._flat_structure)
    super(SkipDataset, self).__init__(input_dataset, variant_tensor)


class ShardDataset(UnaryUnchangedStructureDataset):
  """A `Dataset` for sharding its input."""

  def __init__(self, input_dataset, num_shards, index):
    """See `Dataset.shard()` for details."""
    self._input_dataset = input_dataset
    self._num_shards = ops.convert_to_tensor(
        num_shards, dtype=dtypes.int64, name="num_shards")
    self._index = ops.convert_to_tensor(index, dtype=dtypes.int64, name="index")
    variant_tensor = gen_dataset_ops.shard_dataset(
        input_dataset._variant_tensor,  # pylint: disable=protected-access
        num_shards=self._num_shards,
        index=self._index,
        **self._flat_structure)
    super(ShardDataset, self).__init__(input_dataset, variant_tensor)


class BatchDataset(UnaryDataset):
  """A `Dataset` that batches contiguous elements from its input."""

  def __init__(self, input_dataset, batch_size, drop_remainder):
    """See `Dataset.batch()` for details."""
    self._input_dataset = input_dataset
    self._batch_size = ops.convert_to_tensor(
        batch_size, dtype=dtypes.int64, name="batch_size")
    self._drop_remainder = ops.convert_to_tensor(
        drop_remainder, dtype=dtypes.bool, name="drop_remainder")

    constant_drop_remainder = tensor_util.constant_value(self._drop_remainder)
    # pylint: disable=protected-access
    if constant_drop_remainder:
      # NOTE(mrry): `constant_drop_remainder` may be `None` (unknown statically)
      # or `False` (explicitly retaining the remainder).
      # pylint: disable=g-long-lambda
      constant_batch_size = tensor_util.constant_value(self._batch_size)
      self._structure = nest.map_structure(
          lambda component_spec: component_spec._batch(constant_batch_size),
          input_dataset.element_spec)
    else:
      self._structure = nest.map_structure(
          lambda component_spec: component_spec._batch(None),
          input_dataset.element_spec)
    variant_tensor = gen_dataset_ops.batch_dataset_v2(
        input_dataset._variant_tensor,
        batch_size=self._batch_size,
        drop_remainder=self._drop_remainder,
        **self._flat_structure)
    super(BatchDataset, self).__init__(input_dataset, variant_tensor)

  @property
  def element_spec(self):
    return self._structure


class _NumpyIterator(object):
  """Iterator over a dataset with elements converted to numpy."""

  def __init__(self, dataset):
    self._iterator = iter(dataset)

  def __iter__(self):
    return self

  def next(self):
    return nest.map_structure(lambda x: x.numpy(), next(self._iterator))

  def __next__(self):
    return self.next()


class _VariantTracker(tracking.CapturableResource):
  """Allows export of functions capturing a Dataset in SavedModels.

  When saving a SavedModel, `tf.saved_model.save` traverses the object
  graph. Since Datasets reference _VariantTracker objects, that traversal will
  find a _VariantTracker for each Dataset and so know how to save and restore
  functions which reference the Dataset's variant Tensor.
  """

  def __init__(self, variant_tensor, resource_creator):
    """Record that `variant_tensor` is associated with `resource_creator`.

    Args:
      variant_tensor: The variant-dtype Tensor associated with the Dataset. This
        Tensor will be a captured input to functions which use the Dataset, and
        is used by saving code to identify the corresponding _VariantTracker.
      resource_creator: A zero-argument function which creates a new
        variant-dtype Tensor. This function will be included in SavedModels and
        run to re-create the Dataset's variant Tensor on restore.
    """
    super(_VariantTracker, self).__init__(device="CPU")
    self._resource_handle = variant_tensor
    self._create_resource = resource_creator


def _is_padded_shape_compatible_with(padded_shape, input_component_shape):
  """Returns `True` if `input_component_shape` can be padded to `padded_shape`.

  Args:
    padded_shape: A `tf.TensorShape`.
    input_component_shape: A `tf.TensorShape`.

  Returns:
    `True` if `input_component_shape` can be padded to `padded_shape`, otherwise
    `False`.
  """

  if padded_shape.dims is None or input_component_shape.dims is None:
    return True
  if len(padded_shape.dims) != len(input_component_shape.dims):
    return False
  for padded_dim, input_dim in zip(
      padded_shape.dims, input_component_shape.dims):
    if (padded_dim.value is not None and input_dim.value is not None
        and padded_dim.value < input_dim.value):
      return False
  return True


def _padded_shape_to_tensor(padded_shape, input_component_shape):
  """Converts `padded_shape` to a `tf.Tensor` representing that shape.

  Args:
    padded_shape: A shape-like object, which may be a `tf.TensorShape`, a Python
      sequence, or a 1-D `tf.Tensor` of `tf.int64` elements.
    input_component_shape: A `tf.TensorShape`, with which `padded_shape` must
      be compatible.

  Returns:
    A 1-D `tf.Tensor` of `tf.int64` elements, representing `padded_shape`.

  Raises:
    ValueError: If `padded_shape` is not a shape or not compatible with
      `input_component_shape`.
    TypeError: If `padded_shape` is not convertible to a `tf.int64` tensor.
  """
  try:
    # Try to convert the `padded_shape` to a `tf.TensorShape`
    padded_shape_as_shape = tensor_shape.as_shape(padded_shape)
    # We will return the "canonical" tensor representation, which uses
    # `-1` in place of `None`.
    ret = ops.convert_to_tensor(
        [dim if dim is not None else -1
         for dim in padded_shape_as_shape.as_list()], dtype=dtypes.int64)
  except (TypeError, ValueError):
    # The argument was not trivially convertible to a
    # `tf.TensorShape`, so fall back on the conversion to tensor
    # machinery.
    ret = ops.convert_to_tensor(padded_shape, preferred_dtype=dtypes.int64)
    if ret.shape.dims is not None and len(ret.shape.dims) != 1:
      six.reraise(ValueError, ValueError(
          "Padded shape %s must be a 1-D tensor of tf.int64 values, but its "
          "shape was %s." % (padded_shape, ret.shape)), sys.exc_info()[2])
    if ret.dtype != dtypes.int64:
      six.reraise(
          TypeError,
          TypeError(
              "Padded shape %s must be a 1-D tensor of tf.int64 values, but "
              "its element type was %s." % (padded_shape, ret.dtype.name)),
          sys.exc_info()[2])
    padded_shape_as_shape = tensor_util.constant_value_as_shape(ret)

  if not _is_padded_shape_compatible_with(padded_shape_as_shape,
                                          input_component_shape):
    raise ValueError("The padded shape %s is not compatible with the "
                     "corresponding input component shape %s."
                     % (padded_shape_as_shape, input_component_shape))

  return ret


def _padding_value_to_tensor(value, output_type):
  """Converts the padding value to a tensor.

  Args:
    value: The padding value.
    output_type: Its expected dtype.

  Returns:
    A scalar `Tensor`.

  Raises:
    ValueError: if the padding value is not a scalar.
    TypeError: if the padding value's type does not match `output_type`.
  """
  value = ops.convert_to_tensor(value, name="padding_value")
  if not value.shape.is_compatible_with(tensor_shape.TensorShape([])):
    raise ValueError("Padding value should be a scalar, but is not: %s" % value)
  if value.dtype != output_type:
    raise TypeError("Padding value tensor (%s) does not match output type: %s" %
                    (value, output_type))
  return value


def _default_padding(input_dataset):
  """Returns default padding tensors in a structure matching `input_dataset`."""
  def make_zero(t):
    if t.base_dtype == dtypes.string:
      return ""
    elif t.base_dtype == dtypes.variant:
      error_msg = ("Unable to create padding for field of type 'variant' "
                   "because t.base_type == dtypes.variant == "
                   "{}.".format(
                       t.base_dtype))
      raise TypeError(error_msg)
    else:
      return np.zeros_like(t.as_numpy_dtype())

  return nest.map_structure(
      make_zero, get_legacy_output_types(input_dataset))


class PaddedBatchDataset(UnaryDataset):
  """A `Dataset` that batches and pads contiguous elements from its input."""

  def __init__(self, input_dataset, batch_size, padded_shapes, padding_values,
               drop_remainder):
    """See `Dataset.batch()` for details."""
    self._input_dataset = input_dataset
    if sparse.any_sparse(get_legacy_output_classes(input_dataset)):
      # TODO(b/63669786): support batching of sparse tensors
      raise TypeError(
          "Batching of padded sparse tensors is not currently supported")
    self._input_dataset = input_dataset
    self._batch_size = ops.convert_to_tensor(
        batch_size, dtype=dtypes.int64, name="batch_size")
    padding_values = (
        padding_values
        if padding_values is not None else _default_padding(input_dataset))

    input_shapes = get_legacy_output_shapes(input_dataset)
    flat_padded_shapes = nest.flatten_up_to(input_shapes, padded_shapes)

    flat_padded_shapes_as_tensors = []

    for input_component_shape, padded_shape in zip(
        nest.flatten(input_shapes), flat_padded_shapes):
      flat_padded_shapes_as_tensors.append(
          _padded_shape_to_tensor(padded_shape, input_component_shape))

    self._padded_shapes = nest.pack_sequence_as(input_shapes,
                                                flat_padded_shapes_as_tensors)

    self._padding_values = nest.map_structure_up_to(
        input_shapes, _padding_value_to_tensor, padding_values,
        get_legacy_output_types(input_dataset))
    self._drop_remainder = ops.convert_to_tensor(
        drop_remainder, dtype=dtypes.bool, name="drop_remainder")

    def _padded_shape_to_batch_shape(s):
      return tensor_shape.TensorShape([
          tensor_util.constant_value(self._batch_size)
          if smart_cond.smart_constant_value(self._drop_remainder) else None
      ]).concatenate(tensor_util.constant_value_as_shape(s))

    output_shapes = nest.map_structure(
        _padded_shape_to_batch_shape, self._padded_shapes)
    self._structure = structure.convert_legacy_structure(
        get_legacy_output_types(self._input_dataset), output_shapes,
        get_legacy_output_classes(self._input_dataset))

    # pylint: disable=protected-access
    # TODO(jsimsa): Switch to using v2 only any time after 6/30/2018.
    if smart_cond.smart_constant_value(self._drop_remainder) is False:
      variant_tensor = gen_dataset_ops.padded_batch_dataset(
          input_dataset._variant_tensor,  # pylint: disable=protected-access
          batch_size=self._batch_size,
          padded_shapes=[
              ops.convert_to_tensor(s, dtype=dtypes.int64)
              for s in nest.flatten(self._padded_shapes)
          ],
          padding_values=nest.flatten(self._padding_values),
          output_shapes=structure.get_flat_tensor_shapes(self._structure))
    else:
      variant_tensor = gen_dataset_ops.padded_batch_dataset_v2(
          input_dataset._variant_tensor,  # pylint: disable=protected-access
          batch_size=self._batch_size,
          padded_shapes=[
              ops.convert_to_tensor(s, dtype=dtypes.int64)
              for s in nest.flatten(self._padded_shapes)
          ],
          padding_values=nest.flatten(self._padding_values),
          drop_remainder=self._drop_remainder,
          output_shapes=structure.get_flat_tensor_shapes(self._structure))
    super(PaddedBatchDataset, self).__init__(input_dataset, variant_tensor)

  @property
  def element_spec(self):
    return self._structure


def _should_unpack_args(args):
  """Returns `True` if `args` should be `*args` when passed to a callable."""
  return type(args) is tuple  # pylint: disable=unidiomatic-typecheck


class MapDataset(UnaryDataset):
  """A `Dataset` that maps a function over elements in its input."""

  def __init__(self,
               input_dataset,
               map_func,
               use_inter_op_parallelism=True,
               preserve_cardinality=False,
               use_legacy_function=False):
    """See `Dataset.map()` for details."""
    self._input_dataset = input_dataset
    self._use_inter_op_parallelism = use_inter_op_parallelism
    self._preserve_cardinality = preserve_cardinality
    self._map_func = StructuredFunctionWrapper(
        map_func,
        self._transformation_name(),
        dataset=input_dataset,
        use_legacy_function=use_legacy_function)
    variant_tensor = gen_dataset_ops.map_dataset(
        input_dataset._variant_tensor,  # pylint: disable=protected-access
        self._map_func.function.captured_inputs,
        f=self._map_func.function,
        use_inter_op_parallelism=self._use_inter_op_parallelism,
        preserve_cardinality=self._preserve_cardinality,
        **self._flat_structure)
    super(MapDataset, self).__init__(input_dataset, variant_tensor)

  def _functions(self):
    return [self._map_func]

  @property
  def element_spec(self):
    return self._map_func.output_structure

  def _transformation_name(self):
    return "Dataset.map()"


class ParallelMapDataset(UnaryDataset):
  """A `Dataset` that maps a function over elements in its input in parallel."""

  def __init__(self,
               input_dataset,
               map_func,
               num_parallel_calls,
               use_inter_op_parallelism=True,
               preserve_cardinality=False,
               use_legacy_function=False):
    """See `Dataset.map()` for details."""
    self._input_dataset = input_dataset
    self._use_inter_op_parallelism = use_inter_op_parallelism
    self._map_func = StructuredFunctionWrapper(
        map_func,
        self._transformation_name(),
        dataset=input_dataset,
        use_legacy_function=use_legacy_function)
    self._num_parallel_calls = ops.convert_to_tensor(
        num_parallel_calls, dtype=dtypes.int32, name="num_parallel_calls")
    self._preserve_cardinality = preserve_cardinality
    variant_tensor = gen_dataset_ops.parallel_map_dataset(
        input_dataset._variant_tensor,  # pylint: disable=protected-access
        self._map_func.function.captured_inputs,
        f=self._map_func.function,
        num_parallel_calls=self._num_parallel_calls,
        use_inter_op_parallelism=self._use_inter_op_parallelism,
        preserve_cardinality=self._preserve_cardinality,
        **self._flat_structure)
    super(ParallelMapDataset, self).__init__(input_dataset, variant_tensor)

  def _functions(self):
    return [self._map_func]

  @property
  def element_spec(self):
    return self._map_func.output_structure

  def _transformation_name(self):
    return "Dataset.map()"


class FlatMapDataset(UnaryDataset):
  """A `Dataset` that maps a function over its input and flattens the result."""

  def __init__(self, input_dataset, map_func):
    """See `Dataset.flat_map()` for details."""
    self._input_dataset = input_dataset
    self._map_func = StructuredFunctionWrapper(
        map_func, self._transformation_name(), dataset=input_dataset)
    if not isinstance(self._map_func.output_structure, DatasetSpec):
      raise TypeError(
          "`map_func` must return a `Dataset` object. Got {}".format(
              type(self._map_func.output_structure)))
    self._structure = self._map_func.output_structure._element_spec  # pylint: disable=protected-access
    variant_tensor = gen_dataset_ops.flat_map_dataset(
        input_dataset._variant_tensor,  # pylint: disable=protected-access
        self._map_func.function.captured_inputs,
        f=self._map_func.function,
        **self._flat_structure)
    super(FlatMapDataset, self).__init__(input_dataset, variant_tensor)

  def _functions(self):
    return [self._map_func]

  @property
  def element_spec(self):
    return self._structure

  def _transformation_name(self):
    return "Dataset.flat_map()"


class InterleaveDataset(UnaryDataset):
  """A `Dataset` that interleaves the result of transformed inputs."""

  def __init__(self, input_dataset, map_func, cycle_length, block_length):
    """See `Dataset.interleave()` for details."""
    self._input_dataset = input_dataset
    self._map_func = StructuredFunctionWrapper(
        map_func, self._transformation_name(), dataset=input_dataset)
    if not isinstance(self._map_func.output_structure, DatasetSpec):
      raise TypeError(
          "`map_func` must return a `Dataset` object. Got {}".format(
              type(self._map_func.output_structure)))
    self._structure = self._map_func.output_structure._element_spec  # pylint: disable=protected-access
    self._cycle_length = ops.convert_to_tensor(
        cycle_length, dtype=dtypes.int64, name="cycle_length")
    self._block_length = ops.convert_to_tensor(
        block_length, dtype=dtypes.int64, name="block_length")

    variant_tensor = gen_dataset_ops.interleave_dataset(
        input_dataset._variant_tensor,  # pylint: disable=protected-access
        self._map_func.function.captured_inputs,  # pylint: disable=protected-access
        self._cycle_length,
        self._block_length,
        f=self._map_func.function,
        **self._flat_structure)
    super(InterleaveDataset, self).__init__(input_dataset, variant_tensor)

  def _functions(self):
    return [self._map_func]

  @property
  def element_spec(self):
    return self._structure

  def _transformation_name(self):
    return "Dataset.interleave()"


class ParallelInterleaveDataset(UnaryDataset):
  """A `Dataset` that maps a function over its input and interleaves the result."""

  def __init__(self, input_dataset, map_func, cycle_length, block_length,
               num_parallel_calls):
    """See `Dataset.interleave()` for details."""
    self._input_dataset = input_dataset
    self._map_func = StructuredFunctionWrapper(
        map_func, self._transformation_name(), dataset=input_dataset)
    if not isinstance(self._map_func.output_structure, DatasetSpec):
      raise TypeError(
          "`map_func` must return a `Dataset` object. Got {}".format(
              type(self._map_func.output_structure)))
    self._structure = self._map_func.output_structure._element_spec  # pylint: disable=protected-access
    self._cycle_length = ops.convert_to_tensor(
        cycle_length, dtype=dtypes.int64, name="cycle_length")
    self._block_length = ops.convert_to_tensor(
        block_length, dtype=dtypes.int64, name="block_length")
    self._num_parallel_calls = ops.convert_to_tensor(
        num_parallel_calls, dtype=dtypes.int64, name="num_parallel_calls")
    variant_tensor = gen_dataset_ops.parallel_interleave_dataset_v2(
        input_dataset._variant_tensor,  # pylint: disable=protected-access
        self._map_func.function.captured_inputs,  # pylint: disable=protected-access
        self._cycle_length,
        self._block_length,
        self._num_parallel_calls,
        f=self._map_func.function,
        **self._flat_structure)
    super(ParallelInterleaveDataset, self).__init__(input_dataset,
                                                    variant_tensor)

  def _functions(self):
    return [self._map_func]

  @property
  def element_spec(self):
    return self._structure

  def _transformation_name(self):
    return "Dataset.interleave()"


class FilterDataset(UnaryUnchangedStructureDataset):
  """A `Dataset` that filters its input according to a predicate function."""

  def __init__(self, input_dataset, predicate, use_legacy_function=False):
    """See `Dataset.filter()` for details."""
    self._input_dataset = input_dataset
    wrapped_func = StructuredFunctionWrapper(
        predicate,
        self._transformation_name(),
        dataset=input_dataset,
        use_legacy_function=use_legacy_function)
    if not wrapped_func.output_structure.is_compatible_with(
        tensor_spec.TensorSpec([], dtypes.bool)):
      error_msg = ("`predicate` return type must be convertible to a scalar "
                   "boolean tensor. Was {}.").format(
                       wrapped_func.output_structure)
      raise ValueError(error_msg)
    self._predicate = wrapped_func
    variant_tensor = gen_dataset_ops.filter_dataset(
        input_dataset._variant_tensor,  # pylint: disable=protected-access
        other_arguments=self._predicate.function.captured_inputs,
        predicate=self._predicate.function,
        **self._flat_structure)
    super(FilterDataset, self).__init__(input_dataset, variant_tensor)

  def _functions(self):
    return [self._predicate]

  def _transformation_name(self):
    return "Dataset.filter()"


class PrefetchDataset(UnaryUnchangedStructureDataset):
  """A `Dataset` that asynchronously prefetches its input."""

  def __init__(self, input_dataset, buffer_size, slack_period=None):
    """See `Dataset.prefetch()` for details.

    Args:
      input_dataset: The input dataset.
      buffer_size: See `Dataset.prefetch()` for details.
      slack_period: (Optional.) An integer. If non-zero, determines the number
        of GetNext calls before injecting slack into the execution. This may
        reduce CPU contention at the start of a step. Note that a tensorflow
        user should not have to set this manually; enable this behavior
        automatically via `tf.data.Options.experimental_slack` instead. Defaults
        to None.
    """
    self._input_dataset = input_dataset
    if buffer_size is None:
      buffer_size = -1  # This is the sentinel for auto-tuning.
    self._buffer_size = ops.convert_to_tensor(
        buffer_size, dtype=dtypes.int64, name="buffer_size")
    variant_tensor = gen_dataset_ops.prefetch_dataset(
        input_dataset._variant_tensor,  # pylint: disable=protected-access
        buffer_size=self._buffer_size,
        slack_period=slack_period,
        **self._flat_structure)
    super(PrefetchDataset, self).__init__(input_dataset, variant_tensor)


class WindowDataset(UnaryDataset):
  """A dataset that creates window datasets from the input elements."""

  def __init__(self, input_dataset, size, shift, stride, drop_remainder):
    """See `window_dataset()` for more details."""
    self._input_dataset = input_dataset
    self._size = ops.convert_to_tensor(size, dtype=dtypes.int64, name="size")
    self._shift = ops.convert_to_tensor(shift, dtype=dtypes.int64, name="shift")
    self._stride = ops.convert_to_tensor(
        stride, dtype=dtypes.int64, name="stride")
    self._drop_remainder = ops.convert_to_tensor(
        drop_remainder, dtype=dtypes.bool, name="drop_remainder")
    self._structure = nest.pack_sequence_as(
        get_legacy_output_classes(input_dataset), [
            DatasetSpec(  # pylint: disable=g-complex-comprehension
                structure.convert_legacy_structure(
                    output_type, output_shape, output_class))
            for output_class, output_shape, output_type in zip(
                nest.flatten(get_legacy_output_classes(input_dataset)),
                nest.flatten(get_legacy_output_shapes(input_dataset)),
                nest.flatten(get_legacy_output_types(input_dataset)))
        ])
    variant_tensor = gen_dataset_ops.window_dataset(
        input_dataset._variant_tensor,  # pylint: disable=protected-access
        self._size,
        self._shift,
        self._stride,
        self._drop_remainder,
        **self._flat_structure)
    super(WindowDataset, self).__init__(input_dataset, variant_tensor)

  @property
  def element_spec(self):
    return self._structure


class _OptionsDataset(UnaryUnchangedStructureDataset):
  """An identity `Dataset` that stores options."""

  def __init__(self, input_dataset, options):
    self._input_dataset = input_dataset
    self._options = input_dataset.options()
    if self._options:
      self._options = self._options.merge(options)
    else:
      self._options = options
    variant_tensor = input_dataset._variant_tensor  # pylint: disable=protected-access
    super(_OptionsDataset, self).__init__(input_dataset, variant_tensor)

  def options(self):
    return self._options


class _ModelDataset(UnaryUnchangedStructureDataset):
  """A `Dataset` that acts as an identity, and models performance."""

  def __init__(self, input_dataset, algorithm, cpu_budget):
    self._input_dataset = input_dataset
    # TODO(jsimsa): This check is introduced for forward compatibility and can
    # be removed after 7/24/2019. At that point, all servers are expected to
    # recognize the `algorithm` attribute.
    if algorithm != AutotuneAlgorithm.HILL_CLIMB:
      variant_tensor = gen_dataset_ops.model_dataset(
          input_dataset._variant_tensor,  # pylint: disable=protected-access
          algorithm=algorithm,
          cpu_budget=cpu_budget,
          **self._flat_structure)
    else:
      variant_tensor = gen_dataset_ops.model_dataset(
          input_dataset._variant_tensor,  # pylint: disable=protected-access
          cpu_budget=cpu_budget,
          **self._flat_structure)
    super(_ModelDataset, self).__init__(input_dataset, variant_tensor)


class _OptimizeDataset(UnaryUnchangedStructureDataset):
  """A `Dataset` that acts as an identity, and applies optimizations."""

  def __init__(self, input_dataset, optimizations, optimization_configs=None):
    self._input_dataset = input_dataset
    if optimizations is None:
      optimizations = []
    if optimization_configs is None:
      optimization_configs = []
    self._optimizations = ops.convert_to_tensor(
        optimizations, dtype=dtypes.string, name="optimizations")
    variant_tensor = gen_dataset_ops.optimize_dataset(
        input_dataset._variant_tensor,  # pylint: disable=protected-access
        self._optimizations,
        optimization_configs=optimization_configs,
        **self._flat_structure)
    super(_OptimizeDataset, self).__init__(input_dataset, variant_tensor)


class _SetStatsAggregatorDataset(UnaryUnchangedStructureDataset):
  """A `Dataset` that acts as an identity, and sets a stats aggregator."""

  def __init__(self, input_dataset, aggregator, prefix, counter_prefix):
    self._input_dataset = input_dataset
    self._stats_aggregator = aggregator
    self._prefix = prefix
    self._counter_prefix = counter_prefix
    variant_tensor = ged_ops.set_stats_aggregator_dataset(
        input_dataset._variant_tensor,  # pylint: disable=protected-access
        self._stats_aggregator._resource,  # pylint: disable=protected-access
        self._prefix,
        self._counter_prefix,
        **self._flat_structure)
    super(_SetStatsAggregatorDataset, self).__init__(input_dataset,
                                                     variant_tensor)


class _MaxIntraOpParallelismDataset(UnaryUnchangedStructureDataset):
  """A `Dataset` that acts as an identity, overriding intra-op parallelism."""

  def __init__(self, input_dataset, max_intra_op_parallelism):
    self._input_dataset = input_dataset
    self._max_intra_op_parallelism = ops.convert_to_tensor(
        max_intra_op_parallelism,
        dtype=dtypes.int64,
        name="max_intra_op_parallelism")
    variant_tensor = ged_ops.max_intra_op_parallelism_dataset(
        input_dataset._variant_tensor,  # pylint: disable=protected-access
        self._max_intra_op_parallelism,
        **self._flat_structure)
    super(_MaxIntraOpParallelismDataset, self).__init__(input_dataset,
                                                        variant_tensor)


class _PrivateThreadPoolDataset(UnaryUnchangedStructureDataset):
  """A `Dataset` that acts as an identity, setting a private threadpool."""

  def __init__(self, input_dataset, num_threads):
    self._input_dataset = input_dataset
    self._num_threads = ops.convert_to_tensor(
        num_threads, dtype=dtypes.int64, name="num_threads")
    variant_tensor = ged_ops.private_thread_pool_dataset(
        input_dataset._variant_tensor,  # pylint: disable=protected-access
        self._num_threads,
        **self._flat_structure)
    super(_PrivateThreadPoolDataset, self).__init__(input_dataset,
                                                    variant_tensor)


class _RestructuredDataset(UnaryDataset):
  """An internal helper for changing the structure and shape of a dataset."""

  def __init__(self, dataset, structure):
    self._input_dataset = dataset
    self._structure = structure

    variant_tensor = self._input_dataset._variant_tensor  # pylint: disable=protected-access
    super(_RestructuredDataset, self).__init__(dataset, variant_tensor)

  @property
  def element_spec(self):
    return self._structure


class _UnbatchDataset(UnaryDataset):
  """A dataset that splits the elements of its input into multiple elements."""

  def __init__(self, input_dataset):
    """See `unbatch()` for more details."""
    flat_shapes = input_dataset._flat_shapes  # pylint: disable=protected-access
    if any(s.ndims == 0 for s in flat_shapes):
      raise ValueError("Cannot unbatch an input with scalar components.")
    known_batch_dim = tensor_shape.Dimension(None)
    for s in flat_shapes:
      try:
        known_batch_dim = known_batch_dim.merge_with(s[0])
      except ValueError:
        raise ValueError("Cannot unbatch an input whose components have "
                         "different batch sizes.")
    self._input_dataset = input_dataset
    self._structure = nest.map_structure(
        lambda component_spec: component_spec._unbatch(),  # pylint: disable=protected-access
        get_structure(input_dataset))
    variant_tensor = ged_ops.unbatch_dataset(
        self._input_dataset._variant_tensor,  # pylint: disable=protected-access
        **self._flat_structure)
    super(_UnbatchDataset, self).__init__(input_dataset, variant_tensor)

  @property
  def element_spec(self):
    return self._structure<|MERGE_RESOLUTION|>--- conflicted
+++ resolved
@@ -1773,16 +1773,8 @@
     The `stride` argument determines the stride of the input elements, and the
     `shift` argument determines the shift of the window.
 
-<<<<<<< HEAD
-    For example, letting `{...}` to represent a Dataset:
-
-    - `tf.data.Dataset.range(7).window(2)` produces
-      `{{0, 1}, {2, 3}, {4, 5}, {6}}`
-    - `tf.data.Dataset.range(7).window(3, 2, 1, True)` produces
-      `{{0, 1, 2}, {2, 3, 4}, {4, 5, 6}}`
-    - `tf.data.Dataset.range(7).window(3, 1, 2, True)` produces
-      `{{0, 2, 4}, {1, 3, 5}, {2, 4, 6}}`
-=======
+    For example:
+
     >>> dataset = tf.data.Dataset.range(7).window(2)
     >>> for window in dataset:
     ...   print(list(window.as_numpy_iterator()))
@@ -1802,7 +1794,6 @@
     [0, 2, 4]
     [1, 3, 5]
     [2, 4, 6]
->>>>>>> fbe3749f
 
     Note that when the `window` transformation is applied to a dataset of
     nested elements, it produces a dataset of nested windows.
