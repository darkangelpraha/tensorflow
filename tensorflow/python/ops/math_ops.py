--- conflicted
+++ resolved
@@ -3366,20 +3366,13 @@
   <tf.Tensor: shape=(4,), dtype=int32,
   numpy=array([ 2,  6, 12, 20], dtype=int32)>
 
-<<<<<<< HEAD
-  # using varying `axis` values
-=======
+
   >>> # using varying `axis` values
->>>>>>> 2e34ac25
   >>> y = tf.constant([[2, 4, 6, 8], [1,3,5,7]])
   >>> tf.cumsum(y, axis=0)
   <tf.Tensor: shape=(2, 4), dtype=int32, numpy=
   array([[ 2,  4,  6,  8],
          [ 3,  7, 11, 15]], dtype=int32)>
-<<<<<<< HEAD
-
-=======
->>>>>>> 2e34ac25
   >>> tf.cumsum(y, axis=1)
   <tf.Tensor: shape=(2, 4), dtype=int32, numpy=
   array([[ 2,  6, 12, 20],
@@ -3388,11 +3381,7 @@
   By setting the `exclusive` kwarg to `True`, an exclusive cumsum is performed
   instead:
 
-<<<<<<< HEAD
-  # tf.cumsum([a, b, c], exclusive=True)  => [0, a, a + b]
-=======
   >>> # tf.cumsum([a, b, c], exclusive=True)  => [0, a, a + b]
->>>>>>> 2e34ac25
   >>> x = tf.constant([2, 4, 6, 8])
   >>> tf.cumsum(x, exclusive=True)
   <tf.Tensor: shape=(4,), dtype=int32,
@@ -3401,11 +3390,7 @@
   By setting the `reverse` kwarg to `True`, the cumsum is performed in the
   opposite direction:
 
-<<<<<<< HEAD
-  # tf.cumsum([a, b, c], reverse=True)  # [a + b + c, b + c, c]
-=======
   >>> # tf.cumsum([a, b, c], reverse=True)  # [a + b + c, b + c, c]
->>>>>>> 2e34ac25
   >>> x = tf.constant([2, 4, 6, 8])
   >>> tf.cumsum(x, reverse=True)
   <tf.Tensor: shape=(4,), dtype=int32,
@@ -3414,11 +3399,7 @@
   This is more efficient than using separate `tf.reverse` ops.
   The `reverse` and `exclusive` kwargs can also be combined:
 
-<<<<<<< HEAD
-  # tf.cumsum([a, b, c], exclusive=True, reverse=True)  # [b + c, c, 0]
-=======
   >>> # tf.cumsum([a, b, c], exclusive=True, reverse=True)  # [b + c, c, 0]
->>>>>>> 2e34ac25
   >>> x = tf.constant([2, 4, 6, 8])
   >>> tf.cumsum(x, exclusive=True, reverse=True)
   <tf.Tensor: shape=(4,), dtype=int32,
