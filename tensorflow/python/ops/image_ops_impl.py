--- conflicted
+++ resolved
@@ -1316,13 +1316,8 @@
   """Convenience function for `decode_bmp`, `decode_gif`, `decode_jpeg`,
   and `decode_png`.
 
-<<<<<<< HEAD
-  Detects whether an image is a BMP, GIF, JPEG, or PNG, and performs the 
-  appropriate operation to convert the input bytes `string` into a `Tensor` of 
-=======
   Detects whether an image is a BMP, GIF, JPEG, or PNG, and performs the
   appropriate operation to convert the input bytes `string` into a `Tensor` of
->>>>>>> b07abe09
   type `uint8`.
 
   Note: `decode_gif` returns a 4-D array `[num_frames, height, width, 3]`, as
